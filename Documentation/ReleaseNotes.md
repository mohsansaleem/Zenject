
# <a id="release-notes"></a>Release Notes

<<<<<<< HEAD
## Version 7.0.0 (July 19, 2018)

Upgraded project to 2018.1.  Created an LTS branch of zenject to maintain support for Unity 2017.x

- Fixed IL2CPP issue with 2018.2
- Fixed issue with the asmdef files failing to generate a valid solution

## Version 6.2.1 (July 19, 2018)

Hotfix release for issue with testframework

- Changed to have all the test helper classes in one place underneath OptionalExtras/TestFramework and also fixed to not place it in a zip
- Fixed rare issue when instantiating prefabs in ZenjectUnitTestFixture (#506)
=======
## Version 6.3.0 (August 6, 2018)

Bug fixes and some minor extensions

- Fixed struct type signals to work properly on AOT platforms
- Fixed issue with ZenjectIntegrationTestFixture where exceptions were being thrown during setup
- Added support for testing multiple scenes at once when using SceneTestFixture
- Added TryFire method on SignalBus for cases where you don't care if it's declared or not
- Fixed zenject integration tests to play nicely with asmdef files
>>>>>>> e3a3c927

## Version 6.2.0 (July 18, 2018)

Bug fixes and some minor extensions

- Added back IInstantiator interface to be used as an alternative to directly injecting DiContainer
- Added unity project management asmdef files
- Fixed compiler warning about missing assignment for Inject fields when using Rider IDE (#483)
- Fixed to support signals defined as structs instead of classes
- Added optional signals support to the non unity zenject dll build
- Fixed BindSignal to support mapping to multiple bindings at once
- Fixed support for UWP platform with .NET scripting backend

## Version 6.1.1 (June 18, 2018)

Hotfix for exception in SceneContext inspector editor

## Version 6.1.0 (June 17, 2018)

Large release with lots of new features, bug fixes, and performance improvements.  Some API changes to be aware of before upgrading.  See the <a href="../README.md#upgrading-from-zenject5">upgrade guide</a> for details

This will also be the beginning of a Zenject LTS stream that will follow Unity LTS

Significant:
- Replaced the signals system with a very different 'event bus' like approach.  Also fully decoupled signals from zenject core so it can be unchecked from OptionalExtras when importing
- Removed ability to use AsSingle with the same type across multiple bind statements.  If you want to map multiple contracts to the same AsSingle, you need to include multiple types in the Bind(..) or use FromResolve
- Renamed Factory<> to PlaceholderFactory<>
- Changed behaviour during OnApplicationQuit to not forcefully destroy all scenes and their contents.  This was added previously to force a reasonable destruction order, however it breaks things on android so was turned off by default.  However it can be re-enabled via ZenjectSettings for people that need a predictable destruction order
- Changed validate keyboard shortcut from CTRL+SHIFT+V to CTRL+ALT+V to avoid conflict with Vuforia

Notable:
- Performance improvements - in some cases doubling the startup speed.  Also allocates a lot less garbage now by using memory pools internally
- Added support for automatically loading parent scene contracts and decorated scenes by including a config file in resources that specifies default scenes for certain contract names
- Added support for "decorator" bindings by calling Container.Decorate (see docs for usage)
- Added support for much more complex custom factory configuration using FromIFactory in addition to just FromFactory
- Added new type of Test Fixture called SceneTestFixture to run tests on a given production scene
- Added ability to use [Inject], IInitializable, etc. from within custom user DLLs by referencing Zenject-Usage.dll
- Added ability to add user supplied validation logic by deriving from IValidatable
- Also added a way to set global zenject settings to control things like validation behaviour, error output, etc. through the ProjectContext inspector
- Renamed Zenject.Lazy class to Zenject.LazyInject to avoid name conflict with System.Lazy on .NET 4.6  (we cannot use System.Lazy directly because of issues with IL2CPP)
- Fixed to automatically inject StateMachineBehaviour derived classes attached to Animator components
- Changed the default value for includeInactive parameter to FromComponentX methods to be true, since this is very important when instantiating prefabs and therefore makes more sense as a default
- Fixed some issues related to binding open generic types
- Added documentation for ZenAutoInjecter to allow injection to occur when using GameObject.Instantiate
- Added debugging window to monitor all active memory pools (aka Memory Pool Monitor Window)
- Changed MonoMemoryPool to automatically revert to the original parents during despawn
- Changed to automatically add profiling information for ITickable.Tick, IInitializable.Initialize, IDisposable.Dispose methods, when inside the unity editor and when the unity profiler is open.  This now functions similar to MonoBehaviours in that these methods will automatically be listed in Profiler.
- Bind methods that involve a lookup now have a plural and non-plural versions (this includes FromComponentInChildren, FromComponentInParents, FromComponentSibling, FromComponentInNewPrefab, FromResource, FromResolveAll, and FromSubContainerResolveAll)
- Misc. bug fixes

Minor:
- Updated the sample projects to use more modern techniques
- Added missing bind methods to Container.Bind such as ByNewPrefabMethod, ByNewPrefabInstaller, ByNewPrefaResourceInstaller, and ByNewPrefabResourceMethod
- Added events on SceneContext, GameObjectContext, and ProjectContext to hook into post-install / pre-install events
- Standardized the naming of the bind methods for custom interfaces for factories and memory pools.  BindFactoryContract was renamed to BindFactoryCustomInterface and the overload of BindMemoryPool taking a custom interface was renamed BindMemoryPoolCustomInterface
- Added optional InjectSources argument for FromResolve and FromResolveGetter bind methods
- Changed ZenjectEditorWindow to handle failures better
- Added DisposeBlock class to make it easier to avoid unnecessary per frame memory allocations
- Added StaticMemoryPool class for cases where you want to store a pool statically instead of inside a container
- Added ability to combine Dispose pattern with PlaceholderFactory<> to pool objects without needing to explicitly create a MemoryPool class (see memory pool docs for details)
- Added methods to expand and shrink memory pools.  Also added optional OnDestroy user method to handle shrink operations
- Added ability to more easily pool facade/subcontainers
- Added Resize() method to Memory Pool classes
- Added FromComponentOnRoot bind method for game object contexts
- Added ZenjectStreams class for easier integration with UniRx
- Added FromMethodMultipleUntyped bind method
- Renamed ByNewPrefab to ByNewContextPrefab
- Added FromComponentOn/FromComponentsOn bind methods
- Added FromComponentOnRoot/FromComponentsOnRoot bind methods

## Version 5.5.1 (March 12, 2017)

Fixed compatibility issue with UniRx + the different scripting runtimes

## Version 5.5.0 (March 7, 2017)

Minor release, mostly bug fixes

Bug fixes
- Fixed some bugs with NonLazy bind method
- Changed validation to output only the errors relevant to the user
- Changed to automatically instantiate new game objects in the correct scene rather than the active scene
- Minor optimizations to memory allocations
- Fixed to have [inject] attribute inherited from abstract or virtual properties
- Fixed errors related to Unity 2018

New features
- Added ZenAutoInjector MonoBehaviour for cases where prefabs are instantiated from outside zenject
- Added LazyInject method for rare cases where you need to ensure something is injected before using it
- Added optional build define ZEN_STRIP_ASSERTS_IN_BUILDS as a trade off of error messages for speed

API changes
- Removed support for TickableManager.IsPaused

## Version 5.4.0 (October 2, 2017)

Big change to the way integration tests work, and some better error output.

- Completely changed how ZenjectIntegrationTestFixture works, to use Unity's support for playmode tests
- Improved validation error output.  Now outputs multiple errors at once, and also is more readable.
- Fixed signals that have value-type parameters to work properly with IL2CPP without a need for a reference wrapper class or anything
- Added back .NET 3.5 Moq dll as an alternative to the newer Moq dll

## Version 5.3.0 (September 18, 2017)

Some optimizations, bug fixes, and a few new bind methods

Notable
- Added optimizations to speed up startup time for scenes with many transforms.  In some cases it should be 5x faster to scan the initial scene hierarchy.
- Added optimizations to minimize memory allocations
- Added new bind methods FromNewComponentOnNewPrefab and FromNewComponentOnNewPrefabResource
- Added new bind methods for FromSubContainerResolve() bindings: ByNewPrefabMethod, ByNewPrefabResourceMethod, ByNewPrefabInstaller, and ByNewPrefabResourceInstaller
- Added support for having multiple "parent contract names" for the same scene
- Fixed rare exception that was occurring sometimes with circular dependencies
- Added better support for binding open generic types to open generic derived classes
- Bug fix - FromNewComponentOnNewGameObject was causing [Inject] methods to be executed after awake
- Added support for declaring collections of dependencies using IList<> instead of just List<>
- Bug fix - validation wasn't working when using FromResolveGetter with identifiers
- Changed to skip analyzing unity types (ie. those inside UnityEngine namespace) to minimize reflection costs
- Fixed AutoMocking to work by upgrading to newer Moq dll

Minor
- Added back Container.Install method as an alternative to FooInstaller.Install
- Added ability to lazily initialize GameObjectContext
- Added Position and Rotation to GameObjectCreationParameters
- Changed execution order extension methods to be proper methods to avoid namespace issues
- Added non-generic DeclareSignal overload
- Added BindFactoryContract and FromIFactoryResolve methods to make it easier to have custom factory interfaces
- Added support for custom memory pool interfaces
- Added UnbindInterfacesTo method
- Added support for loading asset bundles with FromComponentInNewPrefab instead of prefabs
- Added ability to pass 'late bindings' to next scene dynamically using  ZenjectSceneLoader
- Added support for injecting into C# 4.6 get-only properties
- Added more attributes to play more nicely with resharper
- Changed to disable support for profiling Zenject methods by default (need to define ZEN_PROFILING_ENABLED)

## Version 5.2.0 (April 30, 2017)

Minor release with just a few fixes.

- Fixed to compile again on WSA
- Fixed to be backwards compatible with Unity 5.5
- Removed MemoryPool DespawnAll() method because of its reliance on GetHashCode (issue #241)
- Added support for late install in decorator contexts
- Fixed to always trigger injection before the Awake event for MonoBehaviours attached to ProjectContext
- Added new bind method FromScriptableObjectResource which doesn't instantiate the scriptable object (issue #218)

## Version 5.1.0 (April 3, 2017)

Notable
- Fixes related to upgrading to Unity 5.6
- Moved Zenject folder to plugins directory
- Changed to trigger injection before Awake / OnEnable / Start for dynamically instantaited prefabs. This is nice because you can treat [Inject] methods more like constructors, and then use Awake/Start for initialization logic, for both dynamically created objects and objects in the scene at the start
- Marked the [Inject] attribute with MeansImplicitUseAttribute to improve integration with JetBrains Resharper
- Fixed bug that was happening when using ZenjectSceneLoader with LoadSceneMode.Single (it was destroying ProjectContext)
- Added support for declaring [Inject] methods with return type IEnumerator similar to Start
- Changed UnderTransform bind method overload to accept InjectContext instead of just DiContainer to be consistent with the other action overloads
- Added new bind method FromComponentOn that takes an Action<> instead of a specific game object
- Changed to just always include SignalManager in the project context since this is where it should always be declared anyway
- Changed to require that all signal parameters be reference types when on IL2CPP platforms.  See docs for why this is necessary.
- Added new signal bind method that gets both parameters and a handler class (so you can perform an operation on the parameters before forwarding to the handler for example)

Minor
- Fixed bug where some fields marked as InjectOptional were still producing errors
- Changed to allow doing Bind<Transform>().FromNewComponentOnNewGameObject()
- [Memory pools] Minor change to allow specifying an explicit interface for the memory pool itself
- [Memory pools] Fixed bug where validation was failing
- [Memory pools] Added Listen and Unlisten methods to ISignal
- Changed Pause/Resume methods on TickableManager to be inherited from parents
- Added an option to exclude self (current object) in FromComponentInChildren and FromComponentInParents
- Fixed minor issue when using FromSubContainerResolve with factories

## Version 5.0.2 (March 5, 2017)

- Fixed to allow parameterized tests using double parameters in ZenjectIntegrationTestFixtures
- Added another overload to BindMemoryPool to allow creating them directly without creating an empty subclass
- Changed memory pools to take an IFactory<> instead of a provider so that they can be instantiated directly by anyone that wants to do some custom stuff with it without needing to use BindMemoryPool
- Bug fix to validation for game object contexts
- Fixed script execution order to ensure that tickables, initializables, etc. are executed before MonoBehaviours in the scene (this is how it was in older versions)
- Changed to call IInitializable.Initialize immediately for GameObjextContext prefabs that are created dynamically. This is nice because otherwise, when you create a GameObjectContext via a factory, you can't use it immediately Unity waits until the end of the frame to call Start() to trigger Initialize
- Changed to use a runtime check inside profiler blocks to allow creating unit tests outside unity
- Fixed signals to validate properly
- Renamed FromScriptableObjectResource to FromNewScriptableObjectResource for consistency.
- Added a few missing factory bindings (FromComponentInHierarchy and FromNewScriptableObjectResource)
- Fixed signal installer bindings to work properly with AsTransient and multi-bindings

## Version 5.0.1 (February 15, 2017)

- Hotfix.  Signal UniRx integration was completely broken

## Version 5.0 (February 13, 2017)

Summary

Notable parts of this release includes the long awaited support for Memory Pools, a re-design of Commands/Signals, and support for late resolve via Lazy<> construct.  It also includes some API breaking changes to make it easier for new users.  Some of the bind methods were renamed to better represent what they mean, and in some cases the scope is now required to be made explicit, to avoid accidentally using transient scope.  Finally, there was also some significant performance improvements for when using Zenject in scenes with many transforms.

New Features
- Significant changes to commands and signals.  The functionality of commands was merged into Signals, and some more features were added to it to support subcontainers (see docs)
- Added Lazy<> construct so that you can have the resolve occur upon first usage
- Added menu option "Validate All Active Scenes"
- Added support for memory pools.  This includes a fluent interface similar to how factories work
- Added DiContainer.QueueForInject method to support adding pre-made instances to the initial inject list
- Added new construction methods
    - FromMethodMultiple
    - FromComponentInHierarchy
    - FromComponentSibling
    - FromComponentInParents
    - FromComponentInChildren 
    - FromScriptableObjectResource

Changes
- Updated sample projects to be easier to understand
- Improved error messages to include full type names
- Changed list bindings to default to optional so that you don't have to do this explicitly constantly
- Changed to require that the scope be explicitly set for some of the bind methods to avoid extremely common errors of accidentally leaving it as transient.  Bind methods that are more like "look ups" (eg. FromMethod, FromComponentInParents, etc.) have it as optional, however bind methods that create new instances require that it be set explicitly
- Renamed BindAllInterfaces to BindInterfacesTo and BindAllInterfacesAndSelf to BindInterfacesAndSelfTo to avoid the extremely common mistake of forgetting the To
- Removed support for passing arguments to InjectGameObject and InstantiatePrefab methods (issue #125)
- Removed UnityEventManager since it isn't core to keep things lightweight
- Renamed the Resolve overload that included an ID to ResolveId to avoid the ambiguity with the non generic version of Resolve
- Signals package received significant changes
    - The order of generic arguments to the Signal<> base class was changed to have parameters first to be consistent with everything else
    - The functionality of commands was merged into signals
- Renamed the following construction methods.  This was motivated by the fact that with the new construction methods it's unclear which ones are "look ups" versus creating new instances
    - FromComponent => FromNewComponentOn
    - FromSiblingComponent => FromNewComponentSibling 
    - FromGameObject => FromNewComponentOnNewGameObject 
    - FromPrefab => FromComponentInNewPrefab
    - FromPrefabResource => FromComponentInNewPrefabResource
    - FromSubContainerResolve.ByPrefab => FromSubContainerResolve.ByNewPrefab

Bug fixes
- (optimization) Fixed major performance issue for scenes that have a lot of transforms Re issue #188.
- (optimization) Fixed to avoid the extra performance costs of calling SetParent by directly passing the parent to the GameObject.Instantiate method issue #188
- Fixed extremely rare bug that would cause an infinite loop when using complex subcontainer setups
- Fixed to work with nunit test case attributes
- Fixed to instantiate prefabs without always changing them to be active
- Fixed WithArguments bind method to support passing null values
- Fixed context menu to work properly when creating installers etc. issue #200
- Fixed issue with ZenUtilInternal.InjectGameObjectForComponent method to support looking up non-monobehaviours.
- Fixed NonLazy() bind method to work properly wtihin sub containers

---------

## Version 4.7 (November 6, 2016)
- Removed the concept of triggers in favour of just directly acting on the Signal to both subscribe and fire, since using Trigger was too much overhead for not enough gain
- Fixed issue for Windows Store platform where zenject was not properly stripping out the WSA generated constructors
- Changed to automatically choose the public constructor if faced with a choice between public and private
- Fix to IL2CPP builds to work again
- Added support for using the WithArguments bind method combined with FromFactory
- Improved validation of multi-scene setups using Contract Names to output better error messages

---------

## Version 4.6 (October 23, 2016)
- Changed Validation to run at edit time rather than requiring that we enter play mode.  This is significantly faster.  Also added a hotkey to "validate then run" since it's fast enough to use as a pre-run check
- Added InstantiateComponentOnNewGameObject method
- Changed to install ScriptableObjectInstallers before MonoInstallers since it is common to include settings in ScriptableObjectInstallers (including settings for MonoInstallers)
- Added new option to ZenjectBinding BindType parameter to bind from the base class
- Changed to allow specifying singleton identifiers as object rather than just string
- Added design-time support to Scene Parenting by using Contract Names (see docs for details)
- Changed Scene Decorators to use Contract Names as well (see docs for details)
- Fixed to ensure that the order that initial instances on the container are injected in follows their dependency order #161
- Added LoadSceneAsync method to ZenjectSceneLoader class.  Also removed the option to pass in postBindings since nobody uses this and it's kind of bad practice anyway.  Also renamed LoadSceneContainerMode to LoadSceneRelationship
- Added AutoRun field on SceneContext for cases where you want to start it manually
- Removed the IBinder and IResolver interfaces since they weren't really used and were a maintenance headache
- Renamed WithGameObjectGroup to UnderTransformGroupX and also added UnderTransform method
- Added helper classes to make writing integration tests or unit tests with Unity's EditorTestRunner easier
- Added documentation on ZenjectEditorWindow, Unit Testing, and Integration Testing
- Misc. bug fixes

---------

## Version 4.5 (September 1, 2016)
- Fixed DiContainer.ResolveTypeAll() method to properly search in parent containers
- Fixed exception that was occuring with Factories when using derived parameter types
- Fixed FromResolve to properly search in parent containers
- Fixed exception that was occuring with FromMethod when using derived parameter types

---------

## Version 4.4 (July 23, 2016)
- Changed the way installers are called from other installers, to allow strongly typed parameter passing
- Added untyped version of FromMethod
- Added FromSiblingComponent bind method
- Added non-generic FromFactory bind method
- Minor bug fix to command binding to work with InheritInSubcontainers() method
- Bug fix - NonLazy method was not working properly when used with ByInstaller or ByMethod

---------

## Version 4.3 (June 4, 2016)
- Changed to disallow using null with BindInstance by default, to catch these errors earlier
- Changed to use UnityEngine.Object when referring to prefabs to allow people to get some stronger type checking of prefabs at edit time
- (bug fix) for Hololens with Unity 5.4
- (bug fix) Scene decorator property was not being serialized correctly
- (bug fix) Custom factories were not validating in some cases

---------

## Version 4.2 (May 30, 2016)
- Finally updated the documentation
- Renamed FromGetter to FromGetterResolve
- Added some optimizations to convention binding
- Renamed InstallPrefab to InstallPrefabResource
- (bug) Fixed PrefabFactory to work with abstract types
- (bug) Fixed some bugs related to convention binding
- (bug) Fixed bug with Unity 5.3.5 where the list of installers would not serialize properly
- (but) Fixed minor bug with validation

---------

## Version 4.1 (May 15, 2016)
- Changed ResolveAll method to be optional by default, so it can return the empty list
- Removed Zenject.Commands namespace in favour of just Zenject
- Added convention based binding (eg. Container.Bind().To(x => x.AllTypes().DerivingFrom()))
- Fixed GameObjectCompositionRoot to expose an optional facade property in its inspector
- Renamed CompositionRoot to Context.
- Changed to just re-use the InjectAttribute instead of PostInjectAttribute
- Better support for making custom Unity EditorWindow implementations that use Zenject
- Added right click Menu items in project pane to create templates of common zenject C# files
- Renamed TestWithContainer to ZenjectUnitTestFixture
- Added simple test framework for both unit tests and integration tests
- Changed Identifier to be type object so it can be used with enums (or other types)
- Added InjectLocal attribute
- Changed to guarantee that any component that is injected into another component has itself been injected already
- Fixed an issue where calling Resolve<> or Instantiate<> inside an installer would cause objects to be injected twice
- Fixes to WSA platform
- Changed to automatically call ScriptableObject.CreateInstance when creating types that derive from ScriptableObject
- Fix to non-unity build

---------

## Version 4.0 (April 30, 2016)
- Added another property to CompositionRoot to specify installers as prefabs re #96
- Changed global composition root to be a prefab instead of assembling together a bunch of ScriptableObject assets re #98
- Changed to lookup Zenject Auto Binding components by default, without the need for AutoBindInstaller. Also added new properties such as CompositionRoot, identifier, and made Component a list. Also works now when put underneath GameObjectCompositionRoot's.
- Added ability to pass in multiple types to the Bind() method. This opens up a lot of possibilities including convention-based binding. This also deprecated the use of BindAllInterfacesToSingle in favour of just BindAllInterfaces<>
- Added "WithArguments" bind method, to allow passing arguments directly to the type instead of always using WhenInjectedInto
- Added concept of EditorWindowCompositionRoot to make it easier to use Zenject with editor plugins
- Added "InheritInSubContainers" bind method, to allow having bindings automatically forwarded to sub containers
- Removed the different Exception classes in favour of just one (ZenjectException)
- Added 'AsCached' method as an alternative to 'AsSingle' and 'AsTransient'. AsCached will function like AsTransient except it will only create the object once and thereafter return that value
- Changed some methods that previously used 'params' to explicitly take a list, to avoid common errors
- Cleaned up InjectContext to be easier to work with
- Made significant change to how Factories work. Now there is just one definitive Factory class, and you can change how that factory constructs the object in your installers
- Changed the fluent interface to specify whether the binding is single or transient as a separate method, to avoid the explosion of ToSinglePrefab, ToTransientPrefab, etc. (now it's just ToPrefab)
- Renamed GlobalCompositionRoot to ProjectCompositionRoot and FacadeCompositionRoot to GameObjectCompositionRoot.
- Added more intuitive bindings for creating subcontainers. eg: Container.Bind().ToSubContainerResolve().ByPrefab()
- Added WithGameObjectName and WithGroupName bind methods to prefab or game object related bindings
- Made another big chagne to the fluent interface to avoid having duplicate methods for with Self and Concrete. Now you choose between Container.Bind().ToSelf() and Container.Bind().To(). ToSelf is assumed if unspecified
- Changed Triggers to directly expose the signal event so they can be used as if they are signals
- Added concept of ScriptableObjectInstaller - especially useful for use with settings
- Added ZenjectSceneLoader class to allow additively loading other scenes as children or siblings of existing scene
- Changed scene decorators to work more intuitively with the multi-scene editting features of Unity 5.3+. You can now drag in multiple scenes together, and as long as you use DecoratorCompositionRoot in scenes above a main scene, they will be loaded together.
- Removed IncludeInactive flag. Now always injects into inactive game objects. This was kinda necessary because validation needs to control the active flag
- Removed the concept of one single DependencyRoot in favour of having any number of them, using binding with identifier. Also added NonLazy() bind method to make this very easy
- Added new attribute ZenjectAllowDuringValidation for use with installer setting objects that you need during validation
- Changed validation to occur at runtime to be more robust and less hacky. Now works by adding dummy values to mark which dependencies have successfully been found
- Renamed BindPriority to BindExecutionOrder
- Removed support for binary version of Zenject. This was necessary since Zenject now needs to use some unity defines (eg. UNITY_EDITOR) which doesn't work in DLLs

---------

## Version 3.11 (May 15, 2016)
- Bug fix - Calling Resolve<> or Instantiate<> inside an installer was causing the object to be injected twice
- Added StaticCompositionRoot as an even higher level container than ProjectCompositionRoot, for cases where you want to add dependencies directly to the Zenject assembly before Unity even starts up
- Bug fix - loading the same scene multiple times with LoadSceneAdditive was not working
- Fixed compiler errors with Unity 5.4

---------

## Version 3.10 (March 26, 2016)
- Fixed to actually support Windows Store platform
- Added pause/resume methods to TickableManager
- Bug fix - OnlyInjectWhenActive flag did not work on root inactive game objects 

---------

## Version 3.9 (Feb 7, 2016)
- Added a lot more error checking when using the ToSingle bindings. It will no longer allow mixing different ToSingle types
- Fixed ToSingleGameObject and ToSingleMonoBehaviour to allow multiple bindings to the same result
- Made it easier to construct SceneCompositionRoot objects dynamically
- Added untyped versions of BindIFactory.ToFactory method
- Removed the ability warn on missing ITickable/IInitializable bindings
- Added a bunch of integration tests
- Reorganized folder structure

---------

## Version 3.8 (Feb 4, 2016)
- Changed back to only initializing the ProjectCompositionRoot when starting a scene with a SceneCompositionRoot rather than always starting it in every scene

---------

## Version 3.7 (Jan 31, 2016)
- Changed to not bother parenting transforms to the CompositionRoot object by default (This is still optional with a checkbox however)
- Added string parameter to BindMonoBehaviourFactory method to allow specifying the name of an empty GameObject to use for organization
- Changed FacadeFactory to inherit from IFactory
- Changed ProjectCompositionRoot to initialize using Unity's new [RuntimeInitializeOnLoadMethod] attribute
- Added easier ability to validate specific scenes from the command line outside of Unity
- Added AutoBindInstaller class and ZenjectBinding attribute to make it easier to add MonoBehaviours that start in the scene to the container
- Added optional parameter to the [Inject] attribute to specify which container to retrieve from in the case of nested containers
- Fixed some unity-specific bind commands to play more nicely with interfaces

---------

## Version 3.6 (Jan 24, 2016)
- Another change to signals to not require parameter types to the bind methods

---------

## Version 3.5 (Jan 17, 2016)
- Made breaking change to require separate bind commands for signals and triggers, to allow adding different conditionals on each.

---------

## Version 3.4 (Jan 7, 2016)
- Cleaned up directory structure
- Fixed bug with Global bindings not getting their Tick() called in the correct order
- Fixes to the releases automation scripts

---------

## Version 3.2 (December 20, 2015)
- Added the concept of "Commands" and "Signals".  See documentation for details.
- Fixed validation for decorator scenes that open decorator scenes.
- Changed to be more strict when using a combination of differents kinds of ToSingle<>, since there should only be one way to create the singleton.
- Added ToSingleFactory bind method, for cases where you have complex construction requirements and don't want to use ToSingleMethod
- Removed the InjectFullScene flag on SceneCompositionRoot.  Now always injects on the full scene.
- Renamed AllowNullBindings to IsValidating so it can be used for other kinds of validation-only logic
- Renamed BinderUntyped to UntypedBinder and BinderGeneric to GenericBinder
- Added the ability to install MonoInstaller's directly from inside other installers by calling Container.Install<MyCustomMonoInstaller>().  In this case it tries to load a prefab from Resources/Installers/MyCustomMonoInstaller.prefab before giving up.  This can be helpful to keep scenes incredibly small instead of having many installer prefabs.
- Added the ability to install MonoInstaller's directly from inside other installers.  In this case it tries to load a prefab from the resources directory before giving up.
- Added some better error output in a few places
- Fixed some iOS AOT issues
- Added BindFacade<> method to DiContainer, to allow creating nested containers without needing to use a factory.
- Added an Open button in scene decorator comp root for easily jumping to the decorated scene
- Removed support for object graph visualization since I hadn't bothered maintaining it
- Got the optional Moq extension method ToMock() working again
- Fixed scene decorators to play more nicely with Unity's own way of handling LoadLevelAdditive.  Decorated scenes are now organized in the scene heirarchy under scene headings just like when calling LoadLevelAdditive normally

---------

## Version 3.1
- Changes related to upgrading to Unity 5.3
- Fixed again to make zero heap allocations per frame

---------

## Version 3.0
- Added much better support for nested containers.  It now works more closely to what you might expect:  Any parent dependencies are always inherited in sub-containers, even for optional injectables.  Also removed BindScope and FallbackContainer since these were really just workarounds for this feature missing.  Also added [InjectLocal] attribute for cases where you want to inject dependencies only from the local container.
- Changed the way execution order is specified in the installers.  Now the order for Initialize / Tick / Dispose are all given by one property similar to how unity does it, using ExecutionOrderInstaller
- Added ability to pass arguments to Container.Install<>
- Added support for using Facade pattern in combination with nested containers to allow easily created distinct 'islands' of dependencies.  See documentation for details
- Changed validation to be executed on DiContainer instead of through BindingValidator for ease of use
- Added automatic support for WebGL by marking constructors as [Inject]

---------

## Version 2.8
* Fixed to properly use explicit default parameter values in Constructor/PostInject methods.  For eg: public Foo(int bar = 5) should consider bar to be optional and use 5 if not resolved.

---------

## Version 2.7
* Bug fix to ensure global composition root always gets initialized before the scene composition root
* Changed scene decorators to use LoadLevelAdditive instead of LoadLevel to allow more complex setups involving potentially several decorators within decorators

---------

## Version 2.6
* Added new bind methods: ToResource, ToTransientPrefabResource, ToSinglePrefabResource
* Added ability to have multiple sets of global installers
* Fixed support for using zenject with .NET 4.5
* Created abstract base class CompositionRoot for both SceneCompositionRoot and ProjectCompositionRoot
* Better support for using the same DiContainer from multiple threads
* Added back custom list inspector handler to make it easier to re-arrange etc.
* Removed the extension methods on DiContainer to avoid a gotcha that occurs when not including 'using Zenject
* Changed to allow having a null root transform given to DiContainer
* Changed to assume any parameters with hard coded default values (eg: int x = 5) are InjectOptional
* Fixed bug with asteroids project which was causing exceptions to be thrown on the second run due to the use of tags

---------

## Version 2.5
* Added support for circular dependencies in the PostInject method or as fields (just not constructor parameters)
* Fixed issue with identifiers that was occurring when having both [Inject] and [InjectOptional] attributes on a field/constructor parameter.  Now requires that only one be set
* Removed BindValue in favour of just using Bind for both reference and value types for simplicity
* Removed GameObjectInstantiator class since it was pretty awkward and confusing.  Moved methods directly into IInstantiator/DiContainer.  See IInstantiator class.
* Extracted IResolver and IBinder interfaces from DiContainer

---------

## Version 2.4
* Refactored the way IFactory is used to be a lot cleaner. It now uses a kind of fluent syntax through its own bind method BindIFactory<>

---------

## Version 2.3
* Added "ParentContexts" property to InjectContext, to allow very complex conditional bindings that involve potentially several identifiers, etc.
* Removed InjectionHelper class and moved methods into DiContainer to simplify API and also to be more discoverable
* Added ability to build dlls for use in outside unity from the assembly build solution

---------

## Version 2.2
* Changed the way installers invoke other installers.  Previously you would Bind them to IInstaller and now you call Container.Install<MyInstaller> instead.  This is better because it allows you to immediately call Rebind<> afterwards

---------

## Version 2.1
* Simplified interface a bit more by moving more methods into DiContainer such as Inject and Instantiate.  Moved all helper methods into extension methods for readability. Deleted FieldsInjector and Instantiator classes as part of this
* Renamed DiContainer.To() method to ToInstance since I had witnessed some confusion with it for new users.  Did the same with ToSingleInstance
* Added support for using Zenject outside of Unity by building with the ZEN_NOT_UNITY3D define set
* Bug fix - Validation was not working in some cases for prefabs.
* Renamed some of the parameters in InjectContext for better understandability.
* Renamed DiContainer.ResolveMany to DiContainer.ResolveAll
* Added 'InjectFullScene' flag to CompositionRoot to allow injecting across the entire unity scene instead of just objects underneath the CompositionRoot

---------

## Version 2.0
* Added ability to inject dependencies via parameters to the [PostInject] method just like it does with constructors.  Especially useful for MonoBehaviours.
* Fixed the order that [PostInject] methods are called in for prefabs
* Changed singletons created via ToSinglePrefab to identify based on identifier and prefab and not component type. This allows things like ToSingle<Foo>(prefab1) and ToSingle<Bar>(prefab1) to use the same prefab, so you can map singletons to multiple components on the same prefab. This also works with interfaces.
* Removed '.As()' method in favour of specifying the identifier in the first Bind() statement
* Changed identifiers to be strings instead of object to avoid accidental usage
* Renamed ToSingle(obj) to ToSingleInstance to avoid conflict with specifying an identifier
* Fixed validation to work properly for ToSinglePrefab
* Changed to allow using conditions to override a default binding. When multiple providers are found it will now try and use the one with conditions.  So for example you can define a default with `Container.Bind<IFoo>().ToSingle<Foo1>()` and then override for specific classes with `Container.Bind<IFoo>().ToSingle<Foo2>().WhenInjectedInto<Bar>()`, etc.

---------

## Version 1.19

* Upgraded to Unity 5
* Added an optional identifier to InjectOptional attribute
* Changed the way priorities are interpreted for tickables, disposables, etc. Zero is now used as default for any unspecified priorities.  This is helpful because it allows you to choose priorities that occur either before or after the unspecified priorities.
* Added some helper methods to ZenEditorUtil for use by CI servers to validate all scenes

---------

## Version 1.18

* Added minor optimizations to reduce per-frame allocation to zero
* Fixed unit tests to be compatible with unity test tools
* Minor bug fix with scene decorators, GameObjectInstantiator.

---------

## Version 1.17

* Bug fix.  Was not forwarding parameters correctly when instantiating objects from prefabs

---------

## Version 1.16

* Removed the word 'ModestTree' from namespaces since Zenject is open source and not proprietary to the company ModestTree.

---------

## Version 1.15

* Fixed bug with ToSinglePrefab which was causing it to create multiple instances when used in different bindings.

---------

## Version 1.14

* Added flag to CompositionRoot for whether to inject into inactive game objects or ignore them completely
* Added BindAllInterfacesToSingle method to DiContainer
* Changed to call PostInject[] on children first when instantiating from prefab
* Added ILateTickable interface, which works just like ITickable or IFixedTickable for unity's LateUpdate event
* Added support for 'decorators', which can be used to add dependencies to another scene

---------

## Version 1.13

* Minor bug fix to global composition root.  Also fixed a few compiler warnings.

---------

## Version 1.12

* Added Rebind<> method
* Changed Factories to use strongly typed parameters by default.  Also added ability to pass in null values as arguments as well as multiple instances of the same type
* Renamed _container to Container in the installers
* Added support for Global Composition Root to allow project-wide installers/bindings
* Added DiContainer.ToSingleMonoBehaviour method
* Changed to always include the StandardUnityInstaller in the CompositionRoot class.
* Changed TickableManager to not be a monobehaviour and receive its update from the UnityDependencyRoot instead
* Added IFixedTickable class to support unity FixedUpdate method

---------

## Version 1.11

* Removed Fasterflect library to keep Zenject nice and lightweight (it was also causing issues on WP8)
* Fixed bug related to singletons + object graph validation. Changed the way IDisposables are handled to be closer to the way IInitializable and ITickable are handled. Added method to BinderUntyped.

---------

## Version 1.10

* Added custom editor for the Installers property of CompositionRoot to make re-ordering easier

---------

## Version 1.09

* Added support for nested containers
* Added ability to execute bind commands using Type objects rather than a generic type
* Changed the way IDisposable bindings work to be similar to how ITickable and IInitializable work
* Bug fixes

---------

## Version 1.08

* Order of magnitude speed improvement by using more caching
* Minor change to API to use the As() method to specify identifiers
* Bug fixes

---------

## Version 1.07

* Simplified API by removing the concept of modules in favour of just having installers instead (and add support for installers installing other installers)
* Bug fixes

---------

## Version 1.06

* Introduced concept of scene installer, renamed installers 'modules'
* Bug fixes<|MERGE_RESOLUTION|>--- conflicted
+++ resolved
@@ -1,7 +1,6 @@
 
 # <a id="release-notes"></a>Release Notes
 
-<<<<<<< HEAD
 ## Version 7.0.0 (July 19, 2018)
 
 Upgraded project to 2018.1.  Created an LTS branch of zenject to maintain support for Unity 2017.x
@@ -9,13 +8,6 @@
 - Fixed IL2CPP issue with 2018.2
 - Fixed issue with the asmdef files failing to generate a valid solution
 
-## Version 6.2.1 (July 19, 2018)
-
-Hotfix release for issue with testframework
-
-- Changed to have all the test helper classes in one place underneath OptionalExtras/TestFramework and also fixed to not place it in a zip
-- Fixed rare issue when instantiating prefabs in ZenjectUnitTestFixture (#506)
-=======
 ## Version 6.3.0 (August 6, 2018)
 
 Bug fixes and some minor extensions
@@ -25,7 +17,13 @@
 - Added support for testing multiple scenes at once when using SceneTestFixture
 - Added TryFire method on SignalBus for cases where you don't care if it's declared or not
 - Fixed zenject integration tests to play nicely with asmdef files
->>>>>>> e3a3c927
+
+## Version 6.2.1 (July 19, 2018)
+
+Hotfix release for issue with testframework
+
+- Changed to have all the test helper classes in one place underneath OptionalExtras/TestFramework and also fixed to not place it in a zip
+- Fixed rare issue when instantiating prefabs in ZenjectUnitTestFixture (#506)
 
 ## Version 6.2.0 (July 18, 2018)
 
