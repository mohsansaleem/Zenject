*.suo
*.pidb
<<<<<<< HEAD
/obj
/bin
=======
/bin
/obj
>>>>>>> 503c2d8e
<|MERGE_RESOLUTION|>--- conflicted
+++ resolved
@@ -1,9 +1,4 @@
 *.suo
 *.pidb
-<<<<<<< HEAD
-/obj
 /bin
-=======
-/bin
-/obj
->>>>>>> 503c2d8e
+/obj