
<img src="Documentation/Images/ZenjectLogo.png?raw=true" alt="Zenject" width="600px" height="134px"/>

## Dependency Injection Framework for Unity3D

[![Join the chat at https://gitter.im/Zenject/Lobby](https://badges.gitter.im/Zenject/Lobby.svg)](https://gitter.im/Zenject/Lobby?utm_source=badge&utm_medium=badge&utm_campaign=pr-badge&utm_content=badge)

This project is free - but supported via donations.  If you or your team have found it useful, please consider supporting further development through either <a href="https://opencollective.com/zenject">open collective</a> or <a href="https://www.patreon.com/zenject?alert=2">patreon</a>

[![Become as Backer](https://opencollective.com/zenject/tiers/backer.svg?avatarHeight=50)](https://opencollective.com/zenject) [![Become as Sponsor](https://opencollective.com/zenject/tiers/sponsor.svg?avatarHeight=50)](https://opencollective.com/zenject)

If you are looking for the older documentation for Zenject you can find that here:  <a href="https://github.com/modesttree/Zenject/tree/f0dd30ad451dcbc3eb17e636455a6c89b14ad537">Zenject 3.x</a>, <a href="https://github.com/modesttree/Zenject/tree/0b4a15b1e6e680c94fd34a2d7420eb41e320b21b">Zenject 4.x</a>, <a href="https://github.com/modesttree/Zenject/tree/dc019e31dbae09eb53c1638be00f7f002898956c">Zenject 5.x</a>

## <a id="introduction"></a>Introduction

Zenject is a lightweight dependency injection framework built specifically to target Unity 3D (however it can be used outside of Unity as well).  It can be used to turn your application into a collection of loosely-coupled parts with highly segmented responsibilities.  Zenject can then glue the parts together in many different configurations to allow you to easily write, re-use, refactor and test your code in a scalable and extremely flexible way.

Tested in Unity 3D on the following platforms: 
* PC/Mac/Linux
* iOS
* Android
* WebGL
* PS4 (with IL2CPP backend)
* Windows Store (including 8.1, Phone 8.1, Universal 8.1 and Universal 10 - both .NET and IL2CPP backend)

IL2CPP is supported, however there are some gotchas - see <a href="#aot-support">here</a> for details

This project is open source.  You can find the official repository [here](https://github.com/modesttree/Zenject).

For general troubleshooting / support, please post to [stack overflow](https://stackoverflow.com/questions/ask) using the tag 'zenject', or post in the [zenject google group](https://groups.google.com/forum/#!forum/zenject/)

Or, if you have found a bug, you are also welcome to create an issue on the [github page](https://github.com/modesttree/Zenject), or a pull request if you have a fix / extension.  There is also a [gitter chat](https://gitter.im/Zenject/Lobby) that you can join for real time discussion.  You can also follow [@Zenject](https://twitter.com/Zenject) on twitter for updates.  Finally, you can also email me directly at sfvermeulen@gmail.com

## <a id="features"></a>Features

* Injection
    * Supports both normal C# classes and MonoBehaviours
    * Constructor injection
    * Field injection
    * Property injection
    * Method injection
* Conditional binding (eg. by type, by name, etc.)
* Optional dependencies
* Support for creating objects after initialization using factories
* Nested Containers aka Sub-Containers
* Injection across different Unity scenes to pass information from one scene to the next
* Scene parenting, to allow one scene to inherit the bindings from another
* Support for global, project-wide bindings to add dependencies for all scenes
* Convention based binding, based on class name, namespace, or any other criteria
* Ability to validate object graphs at editor time (including dynamic object graphs created via factories)
* Automatic binding on components in the scene using the `ZenjectBinding` component
* Auto-Mocking using the Moq library
* Built-in support for memory pools
* Support for decorator pattern using decorator bindings
* Support for automatically mapping open generic types
* Built in support for unit test, integration tests, and scene tests
* Just-in-time injection using the LazyInject<> construct
* Support for multiple threads for resolving/instantiating

## <a id="installation"></a>Installation

You can install Zenject using any of the following methods

1. From [Releases Page](https://github.com/modesttree/Zenject/releases). Here you can choose between the following:

    * **Zenject-WithAsteroidsDemo.vX.X.unitypackage** - This is equivalent to what you find in the Asset Store and contains both sample games "Asteroids" and "SpaceFighter" as part of the package.  All the source code for Zenject is included here.
    * **Zenject.vX.X.unitypackage** - Same as above except without the Sample projects.
    * **Zenject-NonUnity.vX.X.zip** - Use this if you want to <a href="#using-outside-unity">use Zenject outside of Unity</a> (eg. just as a normal C# project)

1. From the [Asset Store Page](http://u3d.as/content/modest-tree-media/zenject-dependency-injection/7ER)

    * Normally this should be the same as what you find in the [Releases section](https://github.com/modesttree/Zenject/releases), but may also be slightly out of date since Asset Store can take a week or so to review submissions sometimes.

1. From Source

    * After syncing the git repo, note that you will have to build the `Zenject-Usage.dll` by building the solution at `AssemblyBuild\Zenject-usage\Zenject-usage.sln`.  Or, if you prefer you can get `Zenject-Usage.dll` from Releases section instead
    * Then you can copy the `UnityProject/Assets/Plugins/Zenject` directory to your own Unity3D project.

Note that when importing Zenject into your unity project, you can uncheck any folder underneath the OptionalExtras folder for cases where you don't want to include it, or if you just want the core zenject functionality, you can uncheck the entire OptionalExtras directory.

## <a id="history"></a>History

Unity is a fantastic game engine, however the approach that new developers are encouraged to take does not lend itself well to writing large, flexible, or scalable code bases.  In particular, the default way that Unity manages dependencies between different game components can often be awkward and error prone.

This project was started because at the time there wasn't any DI frameworks for Unity, and having used DI frameworks outside of Unity (eg. Ninject) and seeing the benefits, I felt it was important to remedy that.

Finally, I will just say that if you don't have experience with DI frameworks, and are writing object oriented code, then trust me, you will thank me later!  Once you learn how to write properly loosely coupled code using DI, there is simply no going back.

## Documentation

The Zenject documentation is split up into the following sections.  It is split up into two parts (Introduction and Advanced) so that you can get up and running as quickly as possible.  I would recommend at least reading the Introduction section, but then feel free to jump around in the advanced section as necessary

You might also benefit from playing with the provided sample projects (which you can find by opening `Zenject/OptionalExtras/SampleGame1` or `Zenject/OptionalExtras/SampleGame2`).

If you are a DI veteran, then it might be worth taking a look at the <a href="#cheatsheet">cheatsheet</a> at the bottom of this page, which should give you an idea of the syntax, which might be all you need to get started.

The tests may also be helpful to show usage for each specific feature (which you can find at `Zenject/OptionalExtras/UnitTests` and `Zenject/OptionalExtras/IntegrationTests`)

Also, if you prefer video documentation, you can watch [this youtube series on zenject](https://www.youtube.com/watch?v=IS2YUIb_w_M&list=PLKERDLXpXl_jNJPY2czQcfPXW4BJaGZc_) created by Infallible Code.

## Table Of Contents

* Introduction
    * What is Dependency Injection?
        * <a href="#theory">Theory</a>
        * <a href="#misconceptions">Misconceptions</a>
    * Zenject API
        * <a href="#hello-world-example">Hello World Example</a>
        * <a href="#injection">Injection</a>
        * Binding
            * <a href="#binding">Binding</a>
            * <a href="#construction-methods">Construction Methods</a>
        * <a href="#installers">Installers</a>
        * Using Non-MonoBehaviour Classes
            * <a href="#itickable">ITickable</a>
            * <a href="#iinitializable-and-postinject">IInitializable</a>
            * <a href="#implementing-idisposable">IDisposable</a>
            * <a href="#all-interfaces-shortcuts">BindInterfacesTo and BindInterfacesAndSelfTo</a>
            * <a href="#using-the-unity-inspector-to-configure-settings">Using the Unity Inspector To Configure Settings</a>
        * <a href="#object-graph-validation">Object Graph Validation</a>
        * <a href="#scene-bindings">Scene Bindings</a>
        * <a href="#di-guidelines--recommendations">General Guidelines / Recommendations / Gotchas / Tips and Tricks</a>
* Advanced
    * Binding
        * <a href="#game-object-bind-methods">Game Object Bind Methods</a>
        * <a href="#optional-binding">Optional Binding</a>
        * <a href="#conditional-bindings">Conditional Bindings</a>
        * <a href="#list-bindings">List Bindings</a>
        * <a href="#global-bindings">Global Bindings Using Project Context</a>
        * <a href="#identifiers">Identifiers</a>
        * <a href="#non-generic-bindings">Non Generic bindings</a>
        * <a href="#convention-based-bindings">Convention Based Binding</a>
    * <a href="#scriptableobject-installer">Scriptable Object Installer</a>
    * <a href="#runtime-parameters-for-installers">Runtime Parameters For Installers</a>
    * <a href="#creating-objects-dynamically">Creating Objects Dynamically Using Factories</a>
    * <a href="#memory-pools">Memory Pools</a>
    * <a href="#update--initialization-order">Update / Initialization Order</a>
    * <a href="#zenject-order-of-operations">Zenject Order Of Operations</a>
    * <a href="#injecting-data-across-scenes">Injecting data across scenes</a>
    * <a href="#scene-parenting">Scene Parenting Using Contract Names</a>
    * <a href="#just-in-time-resolve">Just-In-Time Resolving Using LazyInject&lt;&gt;</a>
    * <a href="#scenes-decorator">Scene Decorators</a>
    * <a href="#zenautoinjector">ZenAutoInjecter</a>
    * <a href="#sub-containers-and-facades">Sub-Containers And Facades</a>
    * <a href="#writing-tests">Writing Automated Unit Tests / Integration Tests</a>
    * <a href="#zenject-philophy">Philosophy Of Zenject</a>
    * <a href="#using-outside-unity">Using Zenject Outside Unity Or For DLLs</a>
    * <a href="#zenjectsettings">Zenject Settings</a>
    * <a href="#signals">Signals</a>
    * <a href="#decorator-bindings">Decorator Bindings</a>
    * <a href="#open-generic-types">Open Generic Types</a>
    * <a href="#destruction-order">Notes About Destruction/Dispose Order</a>
    * <a href="#unirx-integration">UniRx Integration</a>
    * <a href="#auto-mocking-using-moq">Auto-Mocking using Moq</a>
    * <a href="#editor-windows">Creating Unity EditorWindow's with Zenject</a>
    * <a href="#optimization_notes">Optimization Recommendations/Notes</a>
    * <a href="#reflection-baking">Reflection Baking</a>
    * <a href="#upgrading-from-zenject5">Upgrade Guide for Zenject 6</a>
    * <a href="#dicontainer-methods">DiContainer Methods</a>
        * <a href="#dicontainer-methods-instantiate">DiContainer.Instantiate</a>
        * <a href="#binding">DiContainer.Bind</a>
        * <a href="#dicontainer-methods-resolve">DiContainer.Resolve</a>
        * <a href="#dicontainer-methods-inject">DiContainer.Inject</a>
        * <a href="#dicontainer-methods-queueforinject">DiContainer.QueueForInject</a>
        * <a href="#dicontainer-methods-rebind">DiContainer Unbind / Rebind</a>
        * <a href="#dicontainer-methods-other">Other DiContainer methods</a>
* <a href="#questions">Frequently Asked Questions</a>
    * <a href="#isthisoverkill">Isn't this overkill?  I mean, is using statically accessible singletons really that bad?</a>
    * <a href="#ecs-integration">Is there a way to integrate with the upcoming Unity ECS?</a>
    * <a href="#aot-support">Does this work on AOT platforms such as iOS and WebGL?</a>
    * <a href="#faq-performance">How is Performance?</a>
    * <a href="#faq-multiple-threads">Does Zenject support multithreading?</a>
    * <a href="#more-samples">Are there any more sample projects with source to look at?</a>
    * <a href="#what-games-are-using-zenject">What games/tools/libraries are using Zenject</a>
* <a href="#cheatsheet">Cheat Sheet</a>
* <a href="#further-help">Further Help</a>
* <a href="#release-notes">Release Notes</a>
* <a href="#license">License</a>

## <a id="theory"></a>Theory

What follows is a general overview of Dependency Injection from my perspective.  However, it is kept light, so I highly recommend seeking other resources for more information on the subject, as there are many other people (often with better writing ability) that have written about the theory behind it.

When writing an individual class to achieve some functionality, it will likely need to interact with other classes in the system to achieve its goals.  One way to do this is to have the class itself create its dependencies, by calling concrete constructors:

```csharp
public class Foo
{
    ISomeService _service;

    public Foo()
    {
        _service = new SomeService();
    }

    public void DoSomething()
    {
        _service.PerformTask();
        ...
    }
}
```

This works fine for small projects, but as your project grows it starts to get unwieldy.  The class Foo is tightly coupled to class 'SomeService'.  If we decide later that we want to use a different concrete implementation then we have to go back into the Foo class to change it.

After thinking about this, often you come to the realization that ultimately, Foo shouldn't bother itself with the details of choosing the specific implementation of the service.  All Foo should care about is fulfilling its own specific responsibilities.  As long as the service fulfills the abstract interface required by Foo, Foo is happy.  Our class then becomes:

```csharp
public class Foo
{
    ISomeService _service;

    public Foo(ISomeService service)
    {
        _service = service;
    }

    public void DoSomething()
    {
        _service.PerformTask();
        ...
    }
}
```

This is better, but now whatever class is creating Foo (let's call it Bar) has the problem of filling in Foo's extra dependencies:

```csharp
public class Bar
{
    public void DoSomething()
    {
        var foo = new Foo(new SomeService());
        foo.DoSomething();
        ...
    }
}
```

And class Bar probably also doesn't really care about what specific implementation of SomeService Foo uses.  Therefore we push the dependency up again:

```csharp
public class Bar
{
    ISomeService _service;

    public Bar(ISomeService service)
    {
        _service = service;
    }

    public void DoSomething()
    {
        var foo = new Foo(_service);
        foo.DoSomething();
        ...
    }
}
```

So we find that it is useful to push the responsibility of deciding which specific implementations of which classes to use further and further up in the 'object graph' of the application.  Taking this to an extreme, we arrive at the entry point of the application, at which point all dependencies must be satisfied before things start.  The dependency injection lingo for this part of the application is called the 'composition root'.  It would normally look like this:

```csharp
var service = new SomeService();
var foo = new Foo(service);
var bar = new Bar(service);
var qux = new Qux(bar);

.. etc.
```

DI frameworks such as Zenject simply help automate this process of creating and handing out all these concrete dependencies, so that you don't need to explicitly do so yourself like in the above code.

## <a id="misconceptions"></a>Misconceptions

There are many misconceptions about DI, due to the fact that it can be tricky to fully wrap your head around at first.  It will take time and experience before it fully 'clicks'.

As shown in the above example, DI can be used to easily swap different implementations of a given interface (in the example this was ISomeService).  However, this is only one of many benefits that DI offers.

More important than that is the fact that using a dependency injection framework like Zenject allows you to more easily follow the '[Single Responsibility Principle](http://en.wikipedia.org/wiki/Single_responsibility_principle)'.  By letting Zenject worry about wiring up the classes, the classes themselves can just focus on fulfilling their specific responsibilities.

<a id="overusinginterfaces"></a>Another common mistake that people new to DI make is that they extract interfaces from every class, and use those interfaces everywhere instead of using the class directly.  The goal is to make code more loosely coupled, so it's reasonable to think that being bound to an interface is better than being bound to a concrete class.  However, in most cases the various responsibilities of an application have single, specific classes implementing them, so using interfaces in these cases just adds unnecessary maintenance overhead.  Also, concrete classes already have an interface defined by their public members.  A good rule of thumb instead is to only create interfaces when the class has more than one implementation  (this is known, by the way, as the [Reused Abstraction Principle](http://codemanship.co.uk/parlezuml/blog/?postid=934))

Other benefits include:

* Refactorability - When code is loosely coupled, as is the case when using DI properly, the entire code base is much more resilient to changes.  You can completely change parts of the code base without having those changes wreak havoc on other parts.
* Encourages modular code - When using a DI framework you will naturally follow better design practices, because it forces you to think about the interfaces between classes.
* Testability - Writing automated unit tests or user-driven tests becomes very easy, because it is just a matter of writing a different 'composition root' which wires up the dependencies in a different way.  Want to only test one subsystem?  Simply create a new composition root.  Zenject also has some support for avoiding code duplication in the composition root itself (using Installers - described below).

Also see <a href="#isthisoverkill">here</a> and <a href="#zenject-philophy">here</a> for further discussion and justification for using a DI framework.

## <a id="hello-world-example"></a>Hello World Example

```csharp
using Zenject;
using UnityEngine;
using System.Collections;

public class TestInstaller : MonoInstaller
{
    public override void InstallBindings()
    {
        Container.Bind<string>().FromInstance("Hello World!");
        Container.Bind<Greeter>().AsSingle().NonLazy();
    }
}

public class Greeter
{
    public Greeter(string message)
    {
        Debug.Log(message);
    }
}
```

You can run this example by doing the following:

* Create a new scene in Unity
* Right Click inside the Hierarchy tab and select `Zenject -> Scene Context`
* Right Click in a folder within the Project Tab and Choose `Create -> Zenject -> MonoInstaller`.  Name it TestInstaller.cs
* Add your TestInstaller script to the scene (as its own GameObject or on the same GameObject as the SceneContext, it doesn't matter)
* Add a reference to your TestInstaller to the properties of the SceneContext by adding a new row in the inspector of the "Installers" property (press the + button) and then dragging TestInstaller to it
* Open up TestInstaller and paste the above code into it
* Validate your scene by either selecting Edit -> Zenject -> Validate Current Scene or hitting CTRL+ALT+V.  (note that this step isn't necessary but good practice to get into)
* Run
* Note also, that you can use the shortcut `CTRL+SHIFT+R` to "validate then run".  Validation is usually fast enough that this does not add a noticeable overhead to running your game, and when it does detect errors it is much faster to iterate on since you avoid the startup time.
* Observe unity console for output

The SceneContext MonoBehaviour is the entry point of the application, where Zenject sets up all the various dependencies before kicking off your scene.  To add content to your Zenject scene, you need to write what is referred to in Zenject as an 'Installer', which declares all the dependencies and their relationships with each other.  All dependencies that are marked as "NonLazy" are automatically created after the installers are run, which is why the Greeter class that we added above gets created on startup.  If this doesn't make sense to you yet, keep reading!

## <a id="injection"></a>Injection

There are many different ways of declaring dependencies on the container, which are documented in the <a href="#binding">next section</a>.  There are also several ways of having these dependencies injected into your classes. These are:

1 - **Constructor Injection**

```csharp
public class Foo
{
    IBar _bar;

    public Foo(IBar bar)
    {
        _bar = bar;
    }
}
```

2 - **Field Injection**

```csharp
public class Foo
{
    [Inject]
    IBar _bar;
}
```

Field injection occurs immediately after the constructor is called.  All fields that are marked with the `[Inject]` attribute are looked up in the container and given a value.  Note that these fields can be private or public and injection will still occur.

3 - **Property Injection**

```csharp
public class Foo
{
    [Inject]
    public IBar Bar
    {
        get;
        private set;
    }
}
```

Property injection works the same as field injection except is applied to C# properties.  Just like fields, the setter can be private or public in this case.

4 - **Method Injection**

```csharp
public class Foo
{
    IBar _bar;
    Qux _qux;

    [Inject]
    public Init(IBar bar, Qux qux)
    {
        _bar = bar;
        _qux = qux;
    }
}
```

Method Inject injection works very similarly to constructor injection.

Note the following:

- Inject methods are the recommended approach for MonoBehaviours, since MonoBehaviours cannot have constructors.
- There can be any number of inject methods.  In this case, they are called in the order of Base class to Derived class.  This can be useful to avoid the need to forward many dependencies from derived classes to the base class via constructor parameters, while also guaranteeing that the base class inject methods complete first, just like how constructors work.
- Inject methods are called after all other injection types.  It is designed this way so that these methods can be used to execute initialization logic which might make use of injected fields or properties.  Note also that you can leave the parameter list empty if you just want to do some initialization logic only.
- You can safely assume that the dependencies that you receive via inject methods will themselves already have been injected (the only exception to this is in the case where you have circular dependencies).  This can be important if you use inject methods to perform some basic initialization, since in that case you may need the given dependencies to be initialized as well
- Note however that it is usually not a good idea to use inject methods for initialization logic.  Often it is better to use IInitializable.Initialize or Start() methods instead, since this will allow the entire initial object graph to be created first.

**Recommendations**

Best practice is to prefer constructor/method injection compared to field/property injection.
* Constructor injection forces the dependency to only be resolved once, at class creation, which is usually what you want.  In most cases you don't want to expose a public property for your initial dependencies because this suggests that it's open to changing.
* Constructor injection guarantees no circular dependencies between classes, which is generally a bad thing to do.  Zenject does allow circular dependencies when using other injections types however such as method/field/property injection
* Constructor/Method injection is more portable for cases where you decide to re-use the code without a DI framework such as Zenject.  You can do the same with public properties but it's more error prone (it's easier to forget to initialize one field and leave the object in an invalid state)
* Finally, Constructor/Method injection makes it clear what all the dependencies of a class are when another programmer is reading the code.  They can simply look at the parameter list of the method.  This is also good because it will be more obvious when a class has too many dependencies and should therefore be split up (since its constructor parameter list will start to seem long)

## <a id="binding"></a>Binding

Every dependency injection framework is ultimately just a framework to bind types to instances.

In Zenject, dependency mapping is done by adding bindings to something called a container.  The container should then 'know' how to create all the object instances in your application, by recursively resolving all dependencies for a given object.

When the container is asked to construct an instance of a given type, it uses C# reflection to find the list of constructor arguments, and all fields/properties that are marked with an `[Inject]` attribute.  It then attempts to resolve each of these required dependencies, which it uses to call the constructor and create the new instance.

Each Zenject application therefore must tell the container how to resolve each of these dependencies, which is done via Bind commands.  For example, given the following class:

```csharp
public class Foo
{
    IBar _bar;

    public Foo(IBar bar)
    {
        _bar = bar;
    }
}
```

You can wire up the dependencies for this class with the following:

```csharp
Container.Bind<Foo>().AsSingle();
Container.Bind<IBar>().To<Bar>().AsSingle();
```

This tells Zenject that every class that requires a dependency of type Foo should use the same instance, which it will automatically create when needed.  And similarly, any class that requires the IBar interface (like Foo) will be given the same instance of type Bar.

The full format for the bind command is the following.  Note that in most cases you will not use all of these methods and that they all have logical defaults when unspecified

<pre>
Container.Bind&lt;<b>ContractType</b>&gt;()
    .WithId(<b>Identifier</b>)
    .To&lt;<b>ResultType</b>&gt;()
    .From<b>ConstructionMethod</b>()
    .As<b>Scope</b>()
    .WithArguments(<b>Arguments</b>)
    .OnInstantiated(<b>InstantiatedCallback</b>)
    .When(<b>Condition</b>)
    .(<b>Copy</b>|<b>Move</b>)Into(<b>All</b>|<b>Direct</b>)SubContainers()
    .NonLazy()
    .IfNotBound();
</pre>

Where:

* **ContractType** = The type that you are creating a binding for.

    * This value will correspond to the type of the field/parameter that is being injected.

* **ResultType** = The type to bind to.

    * Default: **ContractType**
    * This type must either to equal to **ContractType** or derive from **ContractType**.  If unspecified, it assumes ToSelf(), which means that the **ResultType** will be the same as the **ContractType**.  This value will be used by whatever is given as the **ConstructionMethod** to retrieve an instance of this type

* **Identifier** = The value to use to uniquely identify the binding.  This can be ignored in most cases, but can be quite useful in cases where you need to distinguish between multiple bindings with the same contract type.  See <a href="#identifiers">here</a> for details.

* **ConstructionMethod** = The method by which an instance of **ResultType** is created/retrieved.  See <a href="#construction-methods">this section</a> for more details on the various construction methods.

    * Default: FromNew()
    * Examples: eg. FromGetter, FromMethod, FromResolve, FromComponentInNewPrefab, FromSubContainerResolve, FromInstance, etc.

* **Scope** = This value determines how often (or if at all) the generated instance is re-used across multiple injections.

    * Default: AsTransient
    * It can be one of the following:
        1. **AsTransient** - Will not re-use the instance at all.  Every time **ContractType** is requested, the DiContainer will execute the given construction method again
        2. **AsCached** - Will re-use the same instance of **ResultType** every time **ContractType** is requested, which it will lazily generate upon first use
        3. **AsSingle** - Exactly the same as AsCached, except that it will sometimes throw exceptions if there already exists a binding for **ResultType**.  It is simply a way to ensure that the given **ResultType** is unique within the container.  Note however that it will only guarantee that there is only one instance across the given container, which means that using AsSingle with the same binding in a sub-container could generate a second instance.

    * In most cases, you will likely want to just use AsSingle, however AsTransient and AsCached have their uses too.

* **Arguments** = A list of objects to use when constructing the new instance of type **ResultType**.  This can be useful as an alternative to adding other bindings for the arguments in the form `Container.BindInstance(arg).WhenInjectedInto<ResultType>()`
* **InstantiatedCallback** = In some cases it is useful to be able customize an object after it is instantiated.  In particular, if using a third party library, it might be necessary to change a few fields on one of its types.  For these cases you can pass a method to OnInstantiated that can customize the newly created instance.  For example:

    ```csharp
    Container.Bind<Foo>().AsSingle().OnInstantiated<Foo>(OnFooInstantiated);

    void OnFooInstantiated(InjectContext context, Foo foo)
    {
        foo.Qux = "asdf";
    }
    ```

    Or, equivalently:

    ```csharp
    Container.Bind<Foo>().AsSingle().OnInstantiated<Foo>((ctx, foo) => foo.Bar = "qux");
    ```

    Note that you can also define a custom factory that directly calls Container.InstantiateX before customizing it for the same effect, but OnInstantiated can be easier in some cases

* **Condition** = The condition that must be true for this binding to be chosen.  See <a href="#conditional-bindings">here</a> for more details.
* (**Copy**|**Move**)Into(**All**|**Direct**)SubContainers = This value can be ignored for 99% of users.  It can be used to automatically have the binding inherited by subcontainers.  For example, if you have a class Foo and you want a unique instance of Foo to be automatically placed in the container and every subcontainer, then you could add the following binding:

    ```csharp
    Container.Bind<Foo>().AsSingle().CopyIntoAllSubContainers()
    ```

    In other words, the result will be equivalent to copying and pasting the `Container.Bind<Foo>().AsSingle()` statement into the installer for every sub-container.

    Or, if you only wanted Foo in the subcontainers and not the current container:

    ```csharp
    Container.Bind<Foo>().AsSingle().MoveIntoAllSubContainers()
    ```

    Or, if you only wanted Foo to be in the immediate child subcontainer, and not the subcontainers of these subcontainers:

    ```csharp
    Container.Bind<Foo>().AsSingle().MoveIntoDirectSubContainers()
    ```

* **NonLazy** = Normally, the **ResultType** is only ever instantiated when the binding is first used (aka "lazily").  However, when NonLazy is used, **ResultType** will immediately be created on startup.

* **IfNotBound** = When this is added to a binding and there is already a binding with the given contract type + identifier, then this binding will be skipped.

## <a id="construction-methods"></a>Construction Methods

1. **FromNew** - Create via the C# new operator. This is the default if no construction method is specified.

    ```csharp
    // These are both the same
    Container.Bind<Foo>();
    Container.Bind<Foo>().FromNew();
    ```

1. **FromInstance** - Add a given instance to the container.  Note that the given instance will not be injected in this case.  If you also want your instance to be injected at startup, see <a href="#dicontainer-methods-queueforinject">QueueForInject</a>

    ```csharp
    Container.Bind<Foo>().FromInstance(new Foo());

    // You can also use this short hand which just takes ContractType from the parameter type
    Container.BindInstance(new Foo());

    // This is also what you would typically use for primitive types
    Container.BindInstance(5.13f);
    Container.BindInstance("foo");

    // Or, if you have many instances, you can use BindInstances
    Container.BindInstances(5.13f, "foo", new Foo());
    ```

1. **FromMethod** - Create via a custom method

    ```csharp
    Container.Bind<Foo>().FromMethod(SomeMethod);

    Foo SomeMethod(InjectContext context)
    {
        ...
        return new Foo();
    }
    ```

1. **FromMethodMultiple** - Same as FromMethod except allows returning multiple instances at once (or zero).

    ```csharp
    Container.Bind<Foo>().FromMethodMultiple(GetFoos);

    IEnumerable<Foo> GetFoos(InjectContext context)
    {
        ...
        return new Foo[]
        {
            new Foo(),
            new Foo(),
            new Foo(),
        }
    }
    ```

1. **FromFactory** - Create instance using a custom factory class.  This construction method is similar to `FromMethod` except can be cleaner in cases where the logic is more complicated or requires dependencies (since the factory itself can have dependencies injected)

    ```csharp
    class FooFactory : IFactory<Foo>
    {
        public Foo Create()
        {
            // ...
            return new Foo();
        }
    }

    Container.Bind<Foo>().FromFactory<FooFactory>()
    ```

1. **FromIFactory** - Create instance using a custom factory class.  This is a more generic and more powerful alternative to FromFactory, because you can use any kind of construction method you want for your custom factory (unlike FromFactory which assumes `FromNew().AsCached()`)

    For example, you could use a factory that is a scriptable object like this:

    ```csharp
    class FooFactory : ScriptableObject, IFactory<Foo>
    {
        public Foo Create()
        {
            // ...
            return new Foo();
        }
    }

    Container.Bind<Foo>().FromIFactory(x => x.To<FooFactory>().FromScriptableObjectResource("FooFactory")).AsSingle();
    ```

    Or, you might want to have your custom factory be placed in a subcontainer like this:

    ```csharp
    public class FooFactory : IFactory<Foo>
    {
        public Foo Create()
        {
            return new Foo();
        }
    }

    public override void InstallBindings()
    {
        Container.Bind<Foo>().FromIFactory(x => x.To<FooFactory>().FromSubContainerResolve().ByMethod(InstallFooFactory)).AsSingle();
    }

    void InstallFooFactory(DiContainer subContainer)
    {
        subContainer.Bind<FooFactory>().AsSingle();
    }
    ```

    Also note that the following two lines are equivalent:

    ```csharp
    Container.Bind<Foo>().FromFactory<FooFactory>().AsSingle();
    Container.Bind<Foo>().FromIFactory(x => x.To<FooFactory>().AsCached()).AsSingle();
    ```

1. **FromComponentInNewPrefab** - Instantiate the given prefab as a new game object, inject any MonoBehaviour's on it, and then search the result for type **ResultType** in a similar way that `GetComponentInChildren` works

    ```csharp
    Container.Bind<Foo>().FromComponentInNewPrefab(somePrefab);
    ```

    **ResultType** must either be an interface or derive from UnityEngine.MonoBehaviour / UnityEngine.Component in this case

    Note that if there are multiple matches for **ResultType** on the prefab it will only match the first one encountered just like how GetComponentInChildren works.  So if you are binding a prefab and there isn't a specific MonoBehaviour/Component that you want to bind to, you can just choose Transform and it will match the root of the prefab.

1. **FromComponentsInNewPrefab** - Same as FromComponentInNewPrefab except will match multiple values or zero values.  You might use it for example and then inject `List<ContractType>` somewhere.  Can be thought of as similar to `GetComponentsInChildren`

1. **FromComponentInNewPrefabResource** - Instantiate the given prefab (found at the given resource path) as a new game object, inject any MonoBehaviour's on it, and then search the result for type **ResultType** in a similar way that `GetComponentInChildren` works (in that it will return the first matching value found)

    ```csharp
    Container.Bind<Foo>().FromComponentInNewPrefabResource("Some/Path/Foo");
    ```

    **ResultType** must either be an interface or derive from UnityEngine.MonoBehaviour / UnityEngine.Component in this case

1. **FromComponentsInNewPrefabResource** - Same as FromComponentInNewPrefab except will match multiple values or zero values.  You might use it for example and then inject `List<ContractType>` somewhere.  Can be thought of as similar to `GetComponentsInChildren`

1. **FromNewComponentOnNewGameObject** - Create a new empty game object and then instantiate a new component of the given type on it.

    ```csharp
    Container.Bind<Foo>().FromNewComponentOnNewGameObject();
    ```

    **ResultType** must derive from UnityEngine.MonoBehaviour / UnityEngine.Component in this case

1. **FromNewComponentOnNewPrefab** - Instantiate the given prefab as a new game object and also instantiate a new instance of the given component on the root of the new game object.  NOTE: It is not necessary that the prefab contains a copy of the given component.

    ```csharp
    Container.Bind<Foo>().FromNewComponentOnNewPrefab(somePrefab);
    ```

    **ResultType** must derive from UnityEngine.MonoBehaviour / UnityEngine.Component in this case

1. **FromNewComponentOnNewPrefabResource** - Instantiate the given prefab (found at the given resource path) and also instantiate a new instance of the given component on the root of the new game object.  NOTE: It is not necessary that the prefab contains a copy of the given component.

    ```csharp
    Container.Bind<Foo>().FromNewComponentOnNewPrefabResource("Some/Path/Foo");
    ```

    **ResultType** must derive from UnityEngine.MonoBehaviour / UnityEngine.Component in this case

1. **FromNewComponentOn** - Instantiate a new component of the given type on the given game object

    ```csharp
    Container.Bind<Foo>().FromNewComponentOn(someGameObject);
    ```

    **ResultType** must derive from UnityEngine.MonoBehaviour / UnityEngine.Component in this case

1. **FromNewComponentSibling** - Instantiate a new component of the given on the current transform.  The current transform here is taken from the object being injected, which must therefore be a MonoBehaviour derived type.

    ```csharp
    Container.Bind<Foo>().FromNewComponentSibling();
    ```

    Note that if the given component type is already attached to the current transform that this will just return that instead of creating a new component.  As a result, this bind statement functions similar to Unity's [RequireComponent] attribute.

    **ResultType** must derive from UnityEngine.MonoBehaviour / UnityEngine.Component in this case

    Also note that if a non-MonoBehaviour requests the given type, an exception will be thrown, since there is no current transform in that case.

1. **FromComponentInHierarchy** - Look up the component within the scene hierarchy associated with the current context, as well as the hierarchy associated with any parent contexts.  Works similar to `GetComponentInChildren` in that it will return the first matching value found

    ```csharp
    Container.Bind<Foo>().FromComponentInHierarchy();
    ```

    **ResultType** must either be an interface or derive from UnityEngine.MonoBehaviour / UnityEngine.Component in this case

    In the most common case where the context is a SceneContext, this will search the entire scene hierarchy (except any sub-contexts such as GameObjectContext).  In other words, when the current context is a scene context, it will behave similar to `GameObject.FindObjectsOfType`.  Note that since this could be a big search, it should be used with caution, just like `GameObject.FindObjectsOfType` should be used with caution.

    In the case where the context is GameObjectContext, it will only search within and underneath the game object root (and any parent contexts).

    In the case where the context is ProjectContext, it will only search within the project context prefab

1. **FromComponentsInHierarchy** - Same as FromComponentInHierarchy except will match multiple values or zero values.  You might use it for example and then inject `List<ContractType>` somewhere.  Can be thought of as similar to `GetComponentsInChildren`

1. **FromComponentSibling** - Look up the given component type by searching over the components that are attached to the current transform.  The current transform here is taken from the object being injected, which must therefore be a MonoBehaviour derived type. 

    ```csharp
    Container.Bind<Foo>().FromComponentSibling();
    ```

    **ResultType** must either be an interface or derive from UnityEngine.MonoBehaviour / UnityEngine.Component in this case

    Note that if a non-MonoBehaviour requests the given type, an exception will be thrown, since there is no current transform in that case.

1. **FromComponentsSibling** - Same as FromComponentSibling except will match multiple values or zero values.

1. **FromComponentInParents** - Look up the component by searching the current transform or any parent for the given component type.  The current transform here is taken from the object being injected, which must therefore be a MonoBehaviour derived type. 

    ```csharp
    Container.Bind<Foo>().FromComponentInParents();
    ```

    **ResultType** must either be an interface or derive from UnityEngine.MonoBehaviour / UnityEngine.Component in this case

    Note that if a non-MonoBehaviour requests the given type, an exception will be thrown, since there is no current transform in that case.

1. **FromComponentsInParents** - Same as FromComponentInParents except will match multiple values or zero values.  You might use it for example and then inject `List<ContractType>` somewhere

1. **FromComponentInChildren** - Look up the component by searching the current transform or any child transform for the given component type.  The current transform here is taken from the object being injected, which must therefore be a MonoBehaviour derived type.   Similar to `GetComponentInChildren` in that it will return the first matching value found

    ```csharp
    Container.Bind<Foo>().FromComponentInChildren();
    ```

    **ResultType** must either be an interface or derive from UnityEngine.MonoBehaviour / UnityEngine.Component in this case

    Note that if a non-MonoBehaviour requests the given type, an exception will be thrown, since there is no current transform in that case.

1. **FromComponentsInChildren** - Same as FromComponentInChildren except will match multiple values or zero values.  You might use it for example and then inject `List<ContractType>` somewhere.  Can be thought of as similar to `GetComponentsInChildren`

1. **FromNewComponentOnRoot** - Instantiate the given component on the root of the current context.  This is most often used with GameObjectContext.

    ```csharp
    Container.Bind<Foo>().FromNewComponentOnRoot();
    ```

    **ResultType** must derive from UnityEngine.MonoBehaviour / UnityEngine.Component in this case

1. **FromResource** - Create by calling the Unity3d function `Resources.Load` for **ResultType**.  This can be used to load any type that `Resources.Load` can load, such as textures, sounds, prefabs, etc.

    ```csharp
    Container.Bind<Texture>().WithId("Glass").FromResource("Some/Path/Glass");
    ```

1. **FromResources** - Same as FromResource except will match multiple values or zero values.  You might use it for example and then inject `List<ContractType>` somewhere

1. **FromScriptableObjectResource** - Bind directly to the scriptable object instance at the given resource path.  NOTE:  Changes to this value while inside unity editor will be saved persistently.  If this is undesirable, use FromNewScriptableObjectResource.

    ```csharp
    public class Foo : ScriptableObject
    {
    }

    Container.Bind<Foo>().FromScriptableObjectResource("Some/Path/Foo");
    ```

1. **FromNewScriptableObjectResource** - Same as FromScriptableObjectResource except it will instantiate a new copy of the given scriptable object resource.  This can be useful if you want to have multiple distinct instances of the given scriptable object resource, or if you want to ensure that the saved values for the scriptable object are not affected by changing at runtime.

1. **FromResolve** - Get instance by doing another lookup on the container (in other words, calling `DiContainer.Resolve<ResultType>()`).  Note that for this to work, **ResultType** must be bound in a separate bind statement.  This construction method can be especially useful when you want to bind an interface to another interface, as shown in the below example

    ```csharp
    public interface IFoo
    {
    }

    public interface IBar : IFoo
    {
    }

    public class Foo : IBar
    {
    }

    Container.Bind<IFoo>().To<IBar>().FromResolve();
    Container.Bind<IBar>().To<Foo>();
    ```

1. **FromResolveAll** - Same as FromResolve except will match multiple values or zero values.

1. **FromResolveGetter&lt;ObjectType&gt;** - Get instance from the property of another dependency which is obtained by doing another lookup on the container (in other words, calling `DiContainer.Resolve<ObjectType>()` and then accessing a value on the returned instance of type **ResultType**).  Note that for this to work, **ObjectType** must be bound in a separate bind statement.

    ```csharp
    public class Bar
    {
    }

    public class Foo
    {
        public Bar GetBar()
        {
            return new Bar();
        }
    }

    Container.Bind<Foo>();
    Container.Bind<Bar>().FromResolveGetter<Foo>(x => x.GetBar());
    ```

1. **FromResolveAllGetter&lt;ObjectType&gt;** - Same as FromResolveGetter except will match multiple values or zero values.

1. **FromSubContainerResolve** - Get **ResultType** by doing a lookup on a subcontainer.  Note that for this to work, the sub-container must have a binding for **ResultType**.  This approach can be very powerful, because it allows you to group related dependencies together inside a mini-container, and then expose only certain classes (aka <a href="https://en.wikipedia.org/wiki/Facade_pattern">"Facades"</a>) to operate on this group of dependencies at a higher level.  For more details on using sub-containers, see <a href="#sub-containers-and-facades">this section</a>.  There are several ways to define the subcontainer:

    1. **ByNewPrefabMethod** - Initialize subcontainer by instantiating a new prefab.  Note that unlike `ByNewContextPrefab`, this bind method does not require that there be a GameObjectContext attached to the prefab.  In this case the GameObjectContext is added dynamically and then run with the given installer method.

        ```csharp
        Container.Bind<Foo>().FromSubContainerResolve().ByNewPrefabMethod(MyPrefab, InstallFoo);

        void InstallFoo(DiContainer subContainer)
        {
            subContainer.Bind<Foo>();
        }
        ```

    1. **ByNewPrefabInstaller** - Initialize subcontainer by instantiating a new prefab.  Same as ByNewPrefabMethod, except it initializes the dynamically created GameObjectContext with the given installer rather than a method.

        ```csharp
        Container.Bind<Foo>().FromSubContainerResolve().ByNewPrefabInstaller<FooInstaller>(MyPrefab);

        class FooInstaller : Installer
        {
            public override void InstallBindings()
            {
                Container.Bind<Foo>();
            }
        }
        ```

    1. **ByNewPrefabResourceMethod** - Initialize subcontainer instantiating a new prefab obtained via `Resources.Load`.  Note that unlike `ByNewPrefabResource`, this bind method does not require that there be a GameObjectContext attached to the prefab.  In this case the GameObjectContext is added dynamically and then run with the given installer method.

        ```csharp
        Container.Bind<Foo>().FromSubContainerResolve().ByNewPrefabResourceMethod("Path/To/MyPrefab", InstallFoo);

        void InstallFoo(DiContainer subContainer)
        {
            subContainer.Bind<Foo>();
        }
        ```

    1. **ByNewPrefabResourceInstaller** - Initialize subcontainer instantiating a new prefab obtained via `Resources.Load`.  Same as ByNewPrefabResourceMethod, except it initializes the dynamically created GameObjectContext with the given installer rather than a method.

        ```csharp
        Container.Bind<Foo>().FromSubContainerResolve().ByNewPrefabResourceInstaller<FooInstaller>("Path/To/MyPrefab");

        class FooInstaller : MonoInstaller
        {
            public override void InstallBindings()
            {
                Container.Bind<Foo>();
            }
        }
        ```

    1. **ByNewGameObjectInstaller** - Initialize subcontainer by instantiating a empty game object, attaching GameObjectContext, and then installing using the given installer.  This approach is very similar to ByInstaller except has the following advantages:

        - Any ITickable, IInitializable, IDisposable, etc. bindings will be called properly
        - Any new game objects that are instantiated inside the subcontainer will be parented underneath the game object context object
        - You can destroy the subcontainer by just destroying the game object context game object

    1. **ByNewGameObjectMethod** - Same as ByNewGameObjectInstaller except the subcontainer is initialized based on the given method rather than an installer type.

    1. **ByMethod** - Initialize the subcontainer by using a method.

        ```csharp
        Container.Bind<Foo>().FromSubContainerResolve().ByMethod(InstallFooFacade);

        void InstallFooFacade(DiContainer subContainer)
        {
            subContainer.Bind<Foo>();
        }
        ```

        Note that when using ByMethod, if you want to use zenject interfaces such as ITickable, IInitializable, IDisposable inside your subcontainer then you have to also use the WithKernel bind method like this:

        ```csharp
        Container.Bind<Foo>().FromSubContainerResolve().ByMethod(InstallFooFacade).WithKernel();

        void InstallFooFacade(DiContainer subContainer)
        {
            subContainer.Bind<Foo>();
            subContainer.Bind<ITickable>().To<Bar>();
        }
        ```

    1. **ByInstaller** - Initialize the subcontainer by using a class derived from `Installer`.  This can be a cleaner and less error-prone alternative than `ByMethod`, especially if you need to inject data into the installer itself.  Less error prone because when using ByMethod it is common to accidentally use Container instead of subContainer in your method.

        ```csharp
        Container.Bind<Foo>().FromSubContainerResolve().ByInstaller<FooFacadeInstaller>();

        class FooFacadeInstaller : Installer
        {
            public override void InstallBindings()
            {
                Container.Bind<Foo>();
            }
        }
        ```

        Note that when using ByInstaller, if you want to use zenject interfaces such as ITickable, IInitializable, IDisposable inside your subcontainer then you have to also use the WithKernel bind method like this:

        ```csharp
        Container.Bind<Foo>().FromSubContainerResolve().ByInstaller<FooFacadeInstaller>().WithKernel();
        ```

    1. **ByNewContextPrefab** - Initialize subcontainer by instantiating a new prefab.  Note that the prefab must contain a `GameObjectContext` component attached to the root game object.  For details on `GameObjectContext` see <a href="#sub-containers-and-facades">this section</a>.

        ```csharp
        Container.Bind<Foo>().FromSubContainerResolve().ByNewContextPrefab(MyPrefab);

        // Assuming here that this installer is added to the GameObjectContext at the root
        // of the prefab.  You could also use a ZenjectBinding in the case where Foo is a MonoBehaviour
        class FooFacadeInstaller : MonoInstaller
        {
            public override void InstallBindings()
            {
                Container.Bind<Foo>();
            }
        }
        ```

<<<<<<< HEAD
    1. **ByInstance** - Initialize the subcontainer by directly using a given instance of DiContainer that you provide yourself.  This is only useful in some rare edge cases.
=======
    1. **ByNewContextPrefabResource** - Initialize subcontainer instantiating a new prefab obtained via `Resources.Load`.  Note that the prefab must contain a `GameObjectContext` component attached to the root game object.

        ```csharp
        Container.Bind<Foo>().FromSubContainerResolve().ByNewContextPrefabResource("Path/To/MyPrefab");
        ```
>>>>>>> 7df0c414

1. **FromSubContainerResolveAll** - Same as FromSubContainerResolve except will match multiple values or zero values.

## <a id="installers"></a>Installers

Often, there is some collections of related bindings for each sub-system and so it makes sense to group those bindings into a re-usable object.  In Zenject this re-usable object is called an 'installer'.  You can define a new installer as follows:

```csharp
public class FooInstaller : MonoInstaller
{
    public override void InstallBindings()
    {
        Container.Bind<Bar>().AsSingle();
        Container.BindInterfacesTo<Foo>().AsSingle();
        // etc...
    }
}
```

You add bindings by overriding the InstallBindings method, which is called by whatever `Context` the installer has been added to (usually this is `SceneContext`).  MonoInstaller is a MonoBehaviour so you can add FooInstaller by attaching it to a GameObject.  Since it is a GameObject you can also add public members to it to configure your installer from the Unity inspector.  This allows you to add references within the scene, references to assets, or simply tuning data (see <a href="#using-the-unity-inspector-to-configure-settings">here</a> for more information on tuning data).

Note that in order for your installer to be triggered it must be attached to the Installers property of the `SceneContext` object.  Installers are installed in the order given to `SceneContext` (with scriptable object installers first, then mono installers, then prefab installers) however this order should not usually matter (since nothing should be instantiated during the install process).

In many cases you want to have your installer derive from MonoInstaller, so that you can have inspector settings.  There is also another base class called simply `Installer` which you can use in cases where you do not need it to be a MonoBehaviour.

You can also call an installer from another installer.  For example:

```csharp
public class BarInstaller : Installer<BarInstaller>
{
    public override void InstallBindings()
    {
        ...
    }
}

public class FooInstaller : MonoInstaller
{
    public override void InstallBindings()
    {
        BarInstaller.Install(Container);
    }
}
```

Note that in this case BarInstaller is of type `Installer<>` (note the generic arguments) and not MonoInstaller, which is why we can simply call `BarInstaller.Install(Container)` and don't require that BarInstaller be added to our scene already.  Any calls to BarInstaller.Install will immediately instantiate a temporary instance of BarInstaller and then call InstallBindings on it.  This will repeat for any installers that this installer installs.  Note also that when using the `Installer<>` base class, we always must pass in ourself as the generic argument to `Installer<>`.  This is necessary so that the `Installer<>` base class can define the static method `BarInstaller.Install`.  It is also designed this way to support runtime parameters (described below).

One of the main reasons we use installers as opposed to just having all our bindings declared all at once for each scene, is to make them re-usable.  This is not a problem for installers of type `Installer<>` because you can simply call `FooInstaller.Install` as described above for every scene you wish to use it in, but then how would we re-use a MonoInstaller in multiple scenes?

There are three ways to do this.

1. **Prefab instances within the scene**.  After attaching your MonoInstaller to a gameobject in your scene, you can then create a prefab out of it.  This is nice because it allows you to share any configuration that you've done in the inspector on the MonoInstaller across scenes (and also have per-scene overrides if you want).  After adding it in your scene you can then drag and drop it on to the Installers property of a `Context`

1. **Prefabs**.  You can also directly drag your installer prefab from the Project tab into the InstallerPrefabs property of SceneContext.  Note that in this case you cannot have per-scene overrides like you can when having the prefab instantiated in your scene, but can be nice to avoid clutter in the scene.

1. **Prefabs within Resources folder**.  You can also place your installer prefabs underneath a Resoures folder and install them directly from code by using the Resources path.  For details on usage see <a href="#runtime-parameters-for-installers">here</a>.

Another option in addition to `MonoInstaller` and `Installer<>` is to use `ScriptableObjectInstaller` which has some unique advantages (especially for settings) - for details see <a href="#scriptableobject-installer">here</a>.

When calling installers from other installers it is common to want to pass parameters into it.  See <a href="#runtime-parameters-for-installers">here</a> for details on how that is done.

## <a id="itickable"></a>ITickable

In some cases it is preferable to avoid the extra weight of MonoBehaviours in favour of just normal C# classes.  Zenject allows you to do this much more easily by providing interfaces that mirror functionality that you would normally need to use a MonoBehaviour for.

For example, if you have code that needs to run per frame, then you can implement the `ITickable` interface:

```csharp
public class Ship : ITickable
{
    public void Tick()
    {
        // Perform per frame tasks
    }
}
```

Then, to hook it up in an installer:

```csharp
Container.Bind<ITickable>().To<Ship>().AsSingle();
```

Or if you don't want to have to always remember which interfaces your class implements, you can use the <a href="#all-interfaces-shortcuts">shortcut described here</a>

Note that the order that the Tick() is called in for all ITickables is also configurable, as outlined <a href="#update--initialization-order">here</a>.

Also note that there are interfaces `ILateTickable` and `IFixedTickable` which mirror Unity's LateUpdate and FixedUpdated methods

## <a id="iinitializable-and-postinject"></a>IInitializable

If you have some initialization that needs to occur on a given object, you could include this code in the constructor.  However, this means that the initialization logic would occur in the middle of the object graph being constructed, so it may not be ideal.

A better alternative is to implement `IInitializable`, and then perform initialization logic in an `Initialize()` method. 

Then, to hook it up in an installer:

```csharp
Container.Bind<IInitializable>().To<Foo>().AsSingle();
```

Or if you don't want to have to always remember which interfaces your class implements, you can use the <a href="#all-interfaces-shortcuts">shortcut described here</a>

The `Foo.Initialize` method would then be called after the entire object graph is constructed and all constructors have been called.

Note that the constructors for the initial object graph are called during Unity's Awake event, and that the `IInitializable.Initialize` methods are called immediately on Unity's Start event.  Using `IInitializable` as opposed to a constructor is therefore more in line with Unity's own recommendations, which suggest that the Awake phase be used to set up object references, and the Start phase be used for more involved initialization logic.

This can also be better than using constructors or `[Inject]` methods because the initialization order is customizable in a similar way to `ITickable`, as explained <a href="#update--initialization-order">here</a>.

```csharp
public class Ship : IInitializable
{
    public void Initialize()
    {
        // Initialize your object here
    }
}
```

`IInitializable` works well for start-up initialization, but what about for objects that are created dynamically via factories?  (see <a href="#creating-objects-dynamically">this section</a> for what I'm referring to here).  For these cases you will most likely want to eitehr use an `[Inject]` method or an explicit Initialize method that is called after the object is created.  For example:

```csharp
public class Foo
{
    [Inject]
    IBar _bar;

    [Inject]
    public void Initialize()
    {
        ...
        _bar.DoStuff();
        ...
    }
}
```

## <a id="implementing-idisposable"></a>IDisposable

If you have external resources that you want to clean up when the app closes, the scene changes, or for whatever reason the context object is destroyed, you can declare your class as `IDisposable` like below:

```csharp
public class Logger : IInitializable, IDisposable
{
    FileStream _outStream;

    public void Initialize()
    {
        _outStream = File.Open("log.txt", FileMode.Open);
    }

    public void Log(string msg)
    {
        _outStream.WriteLine(msg);
    }

    public void Dispose()
    {
        _outStream.Close();
    }
}
```

Then in your installer you can include:

```csharp
Container.Bind(typeof(Logger), typeof(IInitializable), typeof(IDisposable)).To<Logger>().AsSingle();
```

Or you can use the <a href="#all-interfaces-shortcuts">BindInterfaces shortcut</a>:

```csharp
Container.BindInterfacesAndSelfTo<Logger>().AsSingle();
```

This works because when the scene changes or your unity application is closed, the unity event `OnDestroy()` is called on all MonoBehaviours, including the SceneContext class, which then triggers `Dispose()` on all objects that are bound to `IDisposable`.

You can also implement the `ILateDisposable` interface which works similar to `ILateTickable` in that it will be called after all `IDisposable` objects have been triggered.  However, for most cases you're probably better off setting an explicit <a href="#update--initialization-order">execution order</a> instead if the order is an issue.

## <a id="all-interfaces-shortcuts"></a>BindInterfacesTo and BindInterfacesAndSelfTo

If you end up using the `ITickable`, `IInitializable`, and `IDisposable` interfaces as described above, you will often end up with code like this:

```csharp
Container.Bind(typeof(Foo), typeof(IInitializable), typeof(IDisposable)).To<Logger>().AsSingle();
```

This can be a bit verbose sometimes.  Also, it is not ideal because if I later on decide that Foo doesn't need a `Tick()` or a `Dispose()` then I have to keep the installer in sync.

A better idea might be to just always use the interfaces like this:

```csharp
Container.Bind(new[] { typeof(Foo) }.Concat(typeof(Foo).GetInterfaces())).To<Foo>().AsSingle();
```

This pattern is useful enough that Zenject includes a custom bind method for it.  The above code is equivalent to:

```csharp
Container.BindInterfacesAndSelfTo<Foo>().AsSingle();
```

Now, we can add and remove interfaces to/from Foo and the installer remains the same.

In some cases you might *only* want to bind the interfaces, and keep Foo hidden from other classes.  In that case you would use the BindInterfacesTo method instead:

```csharp
Container.BindInterfacesTo<Foo>().AsSingle()
```

Which, in this case, would expand to:

```csharp
Container.Bind(typeof(IInitializable), typeof(IDisposable)).To<Foo>().AsSingle();
```

## <a id="using-the-unity-inspector-to-configure-settings"></a>Using the Unity Inspector To Configure Settings

One implication of writing most of your code as normal C# classes instead of MonoBehaviour's is that you lose the ability to configure data on them using the inspector.  You can however still take advantage of this in Zenject by using the following pattern:

```csharp
public class Foo : ITickable
{
    readonly Settings _settings;

    public Foo(Settings settings)
    {
        _settings = settings;
    }

    public void Tick()
    {
        Debug.Log("Speed: " + _settings.Speed);
    }

    [Serializable]
    public class Settings
    {
        public float Speed;
    }
}
```

Then, in an installer:

```csharp
public class TestInstaller : MonoInstaller<TestInstaller>
{
    public Foo.Settings FooSettings;

    public override void InstallBindings()
    {
        Container.BindInstance(FooSettings);
        Container.BindInterfacesTo<Foo>().AsSingle();
    }
}
```

Or, equivalently:

```csharp
public class TestInstaller : MonoInstaller<TestInstaller>
{
    public Foo.Settings FooSettings;

    public override void InstallBindings()
    {
        Container.BindInterfacesTo<Foo>().AsSingle().WithArguments(FooSettings);
    }
}
```

Now, if we run our scene we can change the speed value to tune the Foo class in real time.

Another (arguably better) way to do this is to use `ScriptableObjectInstaller` instead of `MonoInstaller,` which have the added advantage that you can change your settings at runtime and have those changes automatically persist when play mode is stopped.  See <a href="#scriptableobject-installer">here</a> for details.

## <a id="object-graph-validation"></a>Object Graph Validation

**Overview**

The usual workflow when setting up bindings using a DI framework is something like this:

* Add some number of bindings in code
* Execute your app
* Observe a bunch of DI related exceptions
* Modify your bindings to address problem
* Repeat

This works ok for small projects, but as the complexity of your project grows it is often a tedious process.  The problem gets worse if the startup time of your application is particularly bad, or when the exceptions only occur from factories at various points at runtime.  What would be great is some tool to analyze your object graph and tell you exactly where all the missing bindings are, without requiring the cost of firing up your whole app.

You can do this in Zenject out-of-the-box by executing the menu item `Edit -> Zenject -> Validate Current Scene` or simply hitting `CTRL+ALT+V` with the scenes open that you want to validate.  This will execute all installers for the current scene, with the result being a fully bound container.   It will then iterate through the object graphs and verify that all bindings can be found (without actually instantiating any of them).  In other words, it executes a 'dry run' of the normal startup procedure.  Under the hood, this works by storing dummy objects in the container in place of actually instantiating your classes.

Alternatively, you can execute the menu item `Edit -> Zenject -> Validate Then Run` or simply hitting `CTRL+SHIFT+R`.  This will validate the scenes you have open and then if validation succeeds, it will start play mode.  Validation is usually pretty fast so this can be a good alternative to always just hitting play, especially if your game has a costly startup time.

Note that this will also include factories and memory pools, which is especially helpful because those errors might not be caught until sometime after startup.

There are a few things to be aware of:

- No actual logic code is executed - only install bindings is called.  This means that if you have logic inside installers other than bind commands that these will be executed as well and may cause issues when running validation (if that logic requires that the container return actual values)
- **null** values are injected into the dependencies that are actually instantiated such as installers (regardles of what was binded)

You might want to inject some classes even in validation mode.  In that case you can mark them with `[ZenjectAllowDuringValidation]`.

Also note that some validation behaviour is configurable in <a href="#zenjectsettings">zenjectsettings</a>

**Custom validatables**

If you want to add your own validation logic, you can do this simply by having one of your classes inherit from `IValidatable`.  After doing this, as long as your class is bound in an installer somewhere, it will be instantiated during validation and then its `Validate()` method will be called.  Note however that any dependencies it has will be injected as null (unless marked with `[ZenjectAllowDuringValidation]` attribute).

Inside the Validate method you can throw exceptions if you want validation to fail, or you can just log information to the console.  One common thing that occurs in custom validatables is to instantiate types that would not otherwise be validated.  For example, if you create a custom factory that directly instantiates a type using `Container.Instantiate<Foo>()`, then `Foo` will not be validated - however you can fix this by having your factory implement `IValidatable` and then calling `Container.Instantiate<Foo>()` inside the `Validate()` method.

## <a id="scene-bindings"></a>Scene Bindings

In many cases, you have a number of MonoBehaviours that have been added to the scene within the Unity editor (ie. at editor time not runtime) and you want to also have these MonoBehaviours added to the Zenject Container so that they can be injected into other classes.

The usual way this is done is to add public references to these objects within your installer like this:

    public class Foo : MonoBehaviour
    {
    }

    public class GameInstaller : MonoInstaller
    {
        public Foo foo;

        public override void InstallBindings()
        {
            Container.BindInstance(foo);
            Container.Bind<IInitializable>().To<GameRunner>().AsSingle();
        }
    }

    public class GameRunner : IInitializable
    {
        readonly Foo _foo;

        public GameRunner(Foo foo)
        {
            _foo = foo;
        }

        public void Initialize()
        {
            ...
        }
    }

This works fine however in some cases this can get cumbersome.  For example, if you want to allow an artist to add any number of `Enemy` objects to the scene, and you also want all those `Enemy` objects added to the Zenject Container.  In this case, you would have to manually drag each one to the inspector of one of your installers.  This is very error prone since its easy to forget one, or to delete the `Enemy` game object but forget to delete the null reference in the inspector for your installer, etc.

So another way to do this is to use the `ZenjectBinding` component.  You can do this by adding a `ZenjectBinding` MonoBehaviour to the same game object that you want to be automatically added to the Zenject container.

For example, if I have a MonoBehaviour of type `Foo` in my scene, I can just add `ZenjectBinding` alongside it, and then drag the Foo component into the Component property of the ZenjectBinding component.

<img src="Documentation/Images/AutoBind1.png?raw=true" alt="ZenjectBinding"/>

Then our installer becomes:

    public class GameInstaller : MonoInstaller
    {
        public override void InstallBindings()
        {
            Container.Bind<IInitializable>().To<GameRunner>().AsSingle();
        }
    }

The `ZenjectBinding` component has the following properties:

* **Bind Type** - This will determine what '<a href="#binding">contract type</a>' to use.  It can be set to any of the following values:

    1. **Self**

    This is equivalent to the first example where we did this:

    ```csharp
    Container.Bind<Foo>().FromInstance(_foo);
    ```

    Or, equivalently:

    ```csharp
    Container.BindInstance(_foo);
    ```

    So if we duplicate this game object to have multiple game objects with `Foo` on them (as well as the `ZenjectBinding`), they will all be bound to the Container this way.  So after doing this, we would have to change `GameRunner` above to take a `List<Foo>` otherwise we would get Zenject exceptions (see <a href="#list-bindings">here</a> for info on list bindings).

    2. **AllInterfaces**

    This bind type is equivalent to the following:

    ```csharp
    Container.BindInterfacesTo(_foo.GetType()).FromInstance(_foo);
    ```

    Note however, in this case, that `GameRunner` must ask for type `IFoo` in its constructor.  If we left `GameRunner` asking for type `Foo` then Zenject would throw exceptions, since the `BindInterfaces` method only binds the interfaces, not the concrete type.  If you want the concrete type as well then you can use:

    3. **AllInterfacesAndSelf**

    This bind type is equivalent to the following:

    ```csharp
    Container.BindInterfacesAndSelfTo(_foo.GetType()).FromInstance(_foo);
    ```

    This is the same as `AllInterfaces` except we can directly access Foo using type `Foo` instead of needing an interface.

    4. **BaseType**

    This bind type is equivalent to the following:

    ```csharp
    Container.Bind(_foo.GetType().BaseType()).FromInstance(_foo)
    ```

* **Identifier** - This value can be left empty most of the time.  It will determine what is used as the <a href="#binding">identifier</a> for the binding.   For example, when set to "Foo1", it is equivalent to doing the following:

    ```csharp
    Container.BindInstance(_foo).WithId("Foo1");
    ```

* **Use Scene Context** - This is optional but useful in cases where you want to bind a dependency that is inside a GameObjectContext to the SceneContext.  You could also drag the SceneContext to the Context properly but this flag is a bit easier.

* **Context** - This is completely optional and in most cases should be left unset.  This will determine which `Context` to apply the binding to.  If left unset, it will use whatever context the GameObject is in.  In most cases this will be `SceneContext,` but if it's inside a `GameObjectContext` it will be bound into the `GameObjectContext` container instead.  One important use case for this field is to allow dragging the `SceneContext` into this field, for cases where the component is inside a `GameObjectContext.`  This allows you to treat this MonoBehaviour as a <a href="https://en.wikipedia.org/wiki/Facade_pattern">Facade</a> for the entire sub-container given by the `GameObjectContext.`

## <a id="di-guidelines--recommendations"></a>General Guidelines / Recommendations / Gotchas / Tips and Tricks

* **Do not use GameObject.Instantiate if you want your objects to have their dependencies injected**
    * If you want to instantiate a prefab at runtime and have any MonoBehaviour's automatically injected, we recommend using a <a href="#creating-objects-dynamically">factory</a>.  You can also instantiate a prefab by directly using the DiContainer by calling any of the <a href="#dicontainer-methods-instantiate">InstantiatePrefab</a> methods.  Using these ways as opposed to GameObject.Instantiate will ensure any fields that are marked with the `[Inject]` attribute are filled in properly, and all `[Inject]` methods within the prefab are called.

* **Best practice with DI is to *only* reference the container in the composition root "layer"**
    * Note that factories are part of this layer and the container can be referenced there (which is necessary to create objects at runtime).  See <a href="#creating-objects-dynamically">here</a> for more details on this.

* **Do not use IInitializable, ITickable and IDisposable for dynamically created objects**
    * Objects that are of type `IInitializable` are only initialized once - at startup during Unity's `Start` phase.  If you create an object through a factory, and it derives from `IInitializable`, the `Initialize()` method will not be called.  You should use `[Inject]` methods in this case.
    * The same applies to `ITickable` and `IDisposable`.  Deriving from these will do nothing unless they are part of the original object graph created at startup.
    * If you have dynamically created objects that have an `Update()` method, it is usually best to call `Update()` on those manually, and often there is a higher level manager-like class in which it makes sense to do this from.  If however you prefer to use `ITickable` for dynamically objects you can declare a dependency to `TickableManager` and add/remove it explicitly as well.

* **Using multiple constructors**
    * You can have multiple constructors however you must mark one of them with the `[Inject]` attribute so Zenject knows which one to use.  If you have multiple constructors and none of them are marked with `[Inject]` then Zenject will guess that the intended constructor is the one with the least amount of arguments.

* **Lazily instantiated objects and the object graph**
    * Zenject does not immediately instantiate every object defined by the bindings that you've set up in your installers.  It will only instantiate those bindings that are marked `NonLazy`.  All other bindings are only instantiated when they are needed.  All the `NonLazy` objects as well as all their dependencies form the 'initial object graph' of the application.  Note that this automatically includes all types that implement `IInitializable,` `ITickable,` `IDisposable,` etc.   So if you have a binding that is not being created because nothing in the initial object graph references it, then you can make this explicit by adding `NonLazy` to your binding

* <a id="bad-execution-order"></a>**The order that things occur in is wrong, like injection is occurring too late, or Initialize() event is not called at the right time, etc.**
    * It may be because the 'script execution order' of the Zenject classes `ProjectKernel` or `SceneKernel` or `SceneContext` is incorrect.  These classes should always have the earliest or near earliest execution order.  This should already be set by default (since this setting is included in the `cs.meta` files for these classes).  However if you are compiling Zenject yourself or have a unique configuration, you may want to make sure, which you can do by going to "Edit -> Project Settings -> Script Execution Order" and confirming that these classes are at the top, before the default time.

## <a id="game-object-bind-methods"></a>Game Object Bind Methods

For bindings that create new game objects (eg. `FromComponentInNewPrefab`, `FromNewComponentOnNewGameObject`, etc.) there are also two extra bind methods.

* **WithGameObjectName** = The name to give the new Game Object associated with this binding.

    ```csharp
    Container.Bind<Foo>().FromComponentInNewPrefabResource("Some/Path/Foo").WithGameObjectName("Foo1");
    Container.Bind<Foo>().FromNewComponentOnNewGameObject().WithGameObjectName("Foo1");
    ```

* **UnderTransformGroup(string)** = The name of the transform group to place the new game object under.  This is especially useful for factories, which can be used to create many copies of a prefab, so it can be nice to have them automatically grouped together within the scene heirarchy.

    ```csharp
    Container.BindFactory<Bullet, Bullet.Factory>()
        .FromComponentInNewPrefab(BulletPrefab)
        .UnderTransformGroup("Bullets");
    ```

* **UnderTransform(Transform)** = The actual transform to place the new game object under.

    ```csharp
    Container.BindFactory<Bullet, Bullet.Factory>()
        .FromComponentInNewPrefab(BulletPrefab)
        .UnderTransform(BulletTransform);
    ```

## <a id="optional-binding"></a>Optional Binding

You can declare some dependencies as optional as follows:

```csharp
public class Bar
{
    public Bar(
        [InjectOptional]
        IFoo foo)
    {
        ...
    }
}
...

// You can comment this out and it will still work
Container.Bind<IFoo>().AsSingle();
```

Or, if you have an identifier as well:

```csharp
public class Bar
{
    public Bar(
        [Inject(Optional = true, Id = "foo1")]
        IFoo foo)
    {
        ...
    }
}
```

If an optional dependency is not bound in any installers, then it will be injected as null.

If the dependency is a primitive type (eg. `int,` `float`, `struct`) then it will be injected with its default value (eg. 0 for ints).

You may also assign an explicit default using the standard C# way such as:

```csharp
public class Bar
{
    public Bar(int foo = 5)
    {
        ...
    }
}
...

// Can comment this out and 5 will be used instead
Container.BindInstance(1);
```

Note also that the `[InjectOptional]` is not necessary in this case, since it's already implied by the default value.

Alternatively, you can define the primitive parameter as nullable, and perform logic depending on whether it is supplied or not, such as:

```csharp
public class Bar
{
    int _foo;

    public Bar(
        [InjectOptional]
        int? foo)
    {
        if (foo == null)
        {
            // Use 5 if unspecified
            _foo = 5;
        }
        else
        {
            _foo = foo.Value;
        }
    }
}

...

// Can comment this out and it will use 5 instead
Container.BindInstance(1);
```

## <a id="conditional-bindings"></a>Conditional Bindings

In many cases you will want to restrict where a given dependency is injected.  You can do this using the following syntax:

```csharp
Container.Bind<IFoo>().To<Foo1>().AsSingle().WhenInjectedInto<Bar1>();
Container.Bind<IFoo>().To<Foo2>().AsSingle().WhenInjectedInto<Bar2>();
```

Note that `WhenInjectedInto` is simple shorthand for the following, which uses the more general `When()` method:

```csharp
Container.Bind<IFoo>().To<Foo>().AsSingle().When(context => context.ObjectType == typeof(Bar));
```

The InjectContext class (which is passed as the `context` parameter above) contains the following information that you can use in your conditional:

* `Type ObjectType` - The type of the newly instantiated object, which we are injecting dependencies into.  Note that this is null for root calls to `Resolve<>` or `Instantiate<>`
* `object ObjectInstance` - The newly instantiated instance that is having its dependencies filled.  Note that this is only available when injecting fields or into `[Inject]` methods and null for constructor parameters
* `string Identifier` - This will be null in most cases and set to whatever is given as a parameter to the `[Inject]` attribute.  For example, `[Inject(Id = "foo")] _foo` will result in `Identifier` being equal to the string "foo".
* `object ConcreteIdentifier` - This will be null in most cases and set to whatever is given as the identifier in the `WithConcreteIdentifier` bind method
* `string MemberName` - The name of the field or parameter that we are injecting into.  This can be used, for example, in the case where you have multiple constructor parameters that are strings.  However, using the parameter or field name can be error prone since other programmers may refactor it to use a different name.  In many cases it's better to use an explicit identifier
* `Type MemberType` - The type of the field or parameter that we are injecting into.
* `InjectContext ParentContext` - This contains information on the entire object graph that precedes the current class being created.  For example, dependency A might be created, which requires an instance of B, which requires an instance of C.  You could use this field to inject different values into C, based on some condition about A.  This can be used to create very complex conditions using any combination of parent context information.  Note also that `ParentContext.MemberType` is not necessarily the same as ObjectType, since the ObjectType could be a derived type from `ParentContext.MemberType`
* `bool Optional` - True if the `[InjectOptional]` parameter is declared on the field being injected

## <a id="list-bindings"></a>List Bindings

When Zenject finds multiple bindings for the same type, it interprets that to be a list.  So, in the example code below, `Bar` would get a list containing a new instance of `Foo1,` `Foo2`, and `Foo3`:

```csharp
// In an installer somewhere
Container.Bind<IFoo>().To<Foo1>().AsSingle();
Container.Bind<IFoo>().To<Foo2>().AsSingle();
Container.Bind<IFoo>().To<Foo3>().AsSingle();

...

public class Bar
{
    public Bar(List<IFoo> foos)
    {
    }
}
```

The order of the list will be the same as the order in which they were added with a `Bind` method.  The only exception is when you use subcontainers, since in that case the list will be ordered first by the associated subcontainer, with the first set of instances taken from the bottom most subcontainer, and then the parent, then the grandparent, etc.

## <a id="global-bindings"></a>Global Bindings Using Project Context

This all works great for each individual scene, but what if you have dependencies that you wish to persist permanently across all scenes?  In Zenject you can do this by adding installers to a `ProjectContext` object.

To do this, first you need to create a prefab for the `ProjectContext,` and then you can add installers to it.  You can do this most easily by selecting the menu item `Edit -> Zenject -> Create Project Context`. You should then see a new asset in the folder `Assets/Resources` called 'ProjectContext'.  Alternatively, you can right click somewhere in Projects tab and select `Create -> Zenject -> ProjectContext`.

If you click on this it will appear nearly identically to the inspector for `SceneContext`.  The easiest way to configure this prefab is to temporarily add it to your scene, add Installers to it, then click "Apply" to save it back to the prefab before deleting it from your scene.  In addition to installers, you can also add your own custom MonoBehaviour classes to the ProjectContext object directly.

Then, when you start any scene that contains a `SceneContext`, your `ProjectContext` object will always be initialized first.  All the installers you add here will be executed and the bindings that you add within them will be available for use in all scenes within your project.  The `ProjectContext` game object is set as <a href="https://docs.unity3d.com/ScriptReference/Object.DontDestroyOnLoad.html">DontDestroyOnLoad</a> so it will not be destroyed when changing scenes.

Note also that this only occurs once.  If you load another scene from the first scene, your `ProjectContext` will not be called again and the bindings that it added previously will persist into the new scene.  You can declare `ITickable` / `IInitializable` / `IDisposable` objects in your project context installers in the same way you do for your scene installers with the result being that `IInitializable.Initialize` is called only once across each play session and `IDisposable.Dispose` is only called once the application is fully stopped.

The reason that all the bindings you add to a global installer are available for any classes within each individual scene, is because the Container in each scene uses the `ProjectContext` Container as it's "parent".  For more information on nested containers see <a href="#sub-containers-and-facades">here</a>.

`ProjectContext` is a very convenient place to put objects that you want to persist across scenes.  However, the fact that it's completely global to every scene can lead to some unintended behaviour.  For example, this means that even if you write a simple test scene that uses Zenject, it will load the `ProjectContext,` which may not be what you want.  To address these problems it is often better to use Scene Parenting instead, since that approach allows you to be selective in terms of which scenes inherit the same common bindings.  See <a href="#scene-parenting">here</a> for more details on that approach.

## <a id="identifiers"></a>Identifiers

You can also give an ID to your binding if you need to have distinct bindings for the same type, and you don't want it to just result in a `List<>`.  For example:

```csharp
Container.Bind<IFoo>().WithId("foo").To<Foo1>().AsSingle();
Container.Bind<IFoo>().To<Foo2>().AsSingle();

...

public class Bar1
{
    [Inject(Id = "foo")]
    IFoo _foo;
}

public class Bar2
{
    [Inject]
    IFoo _foo;
}
```

In this example, the `Bar1` class will be given an instance of `Foo1`, and the `Bar2` class will use the default version of `IFoo` which is bound to `Foo2`.

Note also that you can do the same thing for constructor/inject-method arguments as well:

```csharp
public class Bar
{
    Foo _foo;

    public Bar(
        [Inject(Id = "foo")] 
        Foo foo)
    {
    }
}
```

In many cases, the ID is created as a string, however you can actually use any type you like for this.  For example, it's sometimes useful to use an enum instead:

```csharp
enum Cameras
{
    Main,
    Player,
}

Container.Bind<Camera>().WithId(Cameras.Main).FromInstance(MyMainCamera);
Container.Bind<Camera>().WithId(Cameras.Player).FromInstance(MyPlayerCamera);
```

You can also use custom types, as long as they implement the `Equals` operator.

## <a id="scriptableobject-installer"></a>Scriptable Object Installer

Another alternative to <a href="#installers">deriving from MonoInstaller or Installer</a> when implementing your own installers, is to derive from the `ScriptableObjectInstaller` class.  This is most commonly used to store game settings.  This approach has the following advantages:

* Any changes you make to the properties of the installer will persist after you stop play mode.  This can be very useful when tweaking runtime parameters.  For other installer types as well as any MonoBehaviour's in your scene, any changes to the inspector properties at runtime will be undone when play mode is stopped.  However, there is a 'gotcha' to be aware of:  Any changes to these settings in code will also be saved persistently (unlike with settings on MonoInstaller's).  So if you go this route you should treat all settings objects as read-only to avoid this from happening.
* You can very easily swap out multiple instances of the same installer.  For example, using the below example, you might have an instance of `GameSettingsInstaller` called `GameSettingsEasy`, and another one called `GameSettingsHard`, etc.

Example:

* Open Unity
* Right click somewhere in the Project tab and select `Create -> Zenject -> ScriptableObjectInstaller`
* Name it GameSettingsInstaller
* Right click again in the same location
* Select the newly added menu item `Create -> Installers -> GameSettingsInstaller`
* Following the approach to settings outlined <a href="#using-the-unity-inspector-to-configure-settings">here</a>, you might then replace it with the following:

```csharp
public class GameSettings : ScriptableObjectInstaller
{
    public Player.Settings Player;
    public SomethingElse.Settings SomethingElse;
    // ... etc.

    public override void InstallBindings()
    {
        Container.BindInstances(Player, SomethingElse, etc.);
    }
}

public class Player : ITickable
{
    readonly Settings _settings;
    Vector3 _position;

    public Player(Settings settings)
    {
        _settings = settings;
    }

    public void Tick()
    {
        _position += Vector3.forward * _settings.Speed;
    }

    [Serializable]
    public class Settings
    {
        public float Speed;
    }
}
```

* Now, you should be able to run your game and adjust the Speed value that is on the `GameSettingsInstaller` asset at runtime, and have that change saved permanently

## <a id="runtime-parameters-for-installers"></a>Runtime Parameters For Installers

Often when calling installers from other installers it is desirable to be able to pass parameters.  You can do this by adding generic arguments to whichever installer base class you are using with the types for the runtime parameters. For example, when using a non-MonoBehaviour Installer:

```csharp
public class FooInstaller : Installer<string, FooInstaller>
{
    string _value;

    public FooInstaller(string value)
    {
        _value = value;
    }

    public override void InstallBindings()
    {
        ...

        Container.BindInstance(_value).WhenInjectedInto<Foo>();
    }
}

public class MainInstaller : MonoInstaller
{
    public override void InstallBindings()
    {
        FooInstaller.Install(Container, "asdf");
    }
}

```

Or when using a MonoInstaller prefab:

```csharp
public class FooInstaller : MonoInstaller<string, FooInstaller>
{
    string _value;

    // Note that in this case we can't use a constructor
    [Inject]
    public void Construct(string value)
    {
        _value = value;
    }

    public override void InstallBindings()
    {
        ...

        Container.BindInstance(_value).WhenInjectedInto<Foo>();
    }
}

public class MainInstaller : MonoInstaller
{
    public override void InstallBindings()
    {
        // For this to work, there must be a prefab with FooInstaller attached to it at
        // Resources/My/Custom/ResourcePath.prefab
        FooInstaller.InstallFromResource("My/Custom/ResourcePath", Container, "asdf")

        // If a resource path is not provided then it is assumed to exist at resource path 
        // 'Resources/Installers/FooInstaller'
        // For example:
        // FooInstaller.InstallFromResource(Container, "asdf");
    }
}
```

`ScriptableObjectInstaller` works the same as `MonoInstaller` in this regard.

## <a id="using-outside-unity"></a>Using Zenject Outside Unity Or For DLLs

If you are building some code as DLLs and then including them in Unity, you can still add bindings for those classes inside your installers, with the only limitation being that you have to use constructor injection.  If you want to use the other inject approaches such as member injection or method injection, then you can do that too, however in that case you will need to add a reference for your project to `Zenject-Usage.dll` which can be found in the `Zenject\Source\Usage` directory.  This DLL also includes the standard interfaces such as `ITickable,` `IInitializable,` etc. so you can use those as well.

You can also use Zenject for non-unity projects by downloading `Zenject-NonUnity.zip` from the [releases section](https://github.com/modesttree/Zenject/releases)

Finally, if you are attempting to run unit tests outside of Unity using the Unity generated solution, you might encounter run time errors in the Zenject code when it attempts to access the Unity API.  You can disable this behaviour by adding a define for `ZEN_TESTS_OUTSIDE_UNITY` in the generates solution.

## <a id="zenjectsettings"></a>Zenject Settings

A lot of the default behaviour in Zenject can be customized via a settings property on the ProjectContext.  This includes the following:

- **Validation Error Response** - This value controls the behaviour that is triggered when zenject encounters a validation error.  It can be set to either 'Log' or 'Throw'.  The difference here is that when set to 'Log' there will be multiple validation errors printed every time validation is run, whereas if set to 'Throw' only the first validation error will be output to the console.  When unset the default value is 'Log'.  'Throw' is also sometimes useful if running validation inside unit tests.

- **Validation Root Resolve Method** - When validation is triggered for a given scene, the DiContainer will do a 'dry run' and pretend to instantiate the entire object graph as defined by the installers in the scene.   However, by default it will only validate the 'roots' of the object graph - that is, the 'NonLazy' bindings or the bindings which are injected into the 'NonLazy' bindings.  As an option, you can change this behaviour to 'All' which will validate all bindings, even those that are not not used during startup.

- **Display Warning When Resolving During Install** - This value will control whether a warning is issued to the console when either a Resolve or an Instantiate is triggered during the install phase which looks like this:

```
Zenject Warning: It is bad practice to call Inject/Resolve/Instantiate before all the Installers have completed!  This is important to ensure that all bindings have properly been installed in case they are needed when injecting/instantiating/resolving.  Detected when operating on type 'Steve1.TestInstaller+Foo'.
```

So if you often encounter this warning and are aware of the implications of what you're doing then you might set this value to false to suppress it.

- **Ensure Deterministic Destruction Order On Application Quit** - When set to true, this will ensure that all GameObject's and IDisposables are destroyed in a predictable order when the application is closed.  By default it is set to false, because there are some undesirable implications to enabling this feature as described in <a href="#destruction-order">this section</a>.

These settings can also be configured on a per DiContainer basis by changing the DiContainer.Settings property.  Changing this property will affect the given container as well as any subcontainers.

There are also settings for the signals system which are documented <a href="Documentation/Signals.md#settings">here</a>.

## <a id="signals"></a>Signals

See <a href="Documentation/Signals.md">here</a>.

## <a id="creating-objects-dynamically"></a>Creating Objects Dynamically Using Factories

See <a href="Documentation/Factories.md">here</a>.

## <a id="memory-pools"></a>Memory Pools

See <a href="Documentation/MemoryPools.md">here</a>.

## <a id="update--initialization-order"></a>Update / Initialization Order

In many cases, especially for small projects, the order that classes update or initialize in does not matter.  However, in larger projects update or initialization order can become an issue.  This can especially be an issue in Unity, since it is often difficult to predict in what order the `Start()`, `Awake()`, or `Update()` methods will be called in.  Unfortunately, Unity does not have an easy way to control this (besides in `Edit -> Project Settings -> Script Execution Order`, though that can be awkward to use)

In Zenject, by default, ITickables and IInitializables are called in the order that they are added, however for cases where the update or initialization order does matter, there is another way that is sometimes better:  By specifying their priorities explicitly in the installer.  For example, in the sample project you can find this code in the scene installer:

```csharp
public class AsteroidsInstaller : MonoInstaller
{
    ...

    void InitExecutionOrder()
    {
        // In many cases you don't need to worry about execution order,
        // however sometimes it can be important
        // If for example we wanted to ensure that AsteroidManager.Initialize
        // always gets called before GameController.Initialize (and similarly for Tick)
        // Then we could do the following:
        Container.BindExecutionOrder<AsteroidManager>(-10);
        Container.BindExecutionOrder<GameController>(-20);

        // Note that they will be disposed of in the reverse order given here
    }

    ...

    public override void InstallBindings()
    {
        ...
        InitExecutionOrder();
        ...
    }

}
```

This way, you won't hit a wall at the end of the project due to some unforeseen order-dependency.

Note here that the value given to `BindExecutionOrder` will apply to `ITickable` / `IInitializable` and `IDisposable` (with the order reversed for `IDisposable`'s).

You can also assign priorities for each specific interface separately like this:

```csharp
Container.BindInitializableExecutionOrder<Foo>(-10);
Container.BindInitializableExecutionOrder<Bar>(-20);

Container.BindTickableExecutionOrder<Foo>(10);
Container.BindTickableExecutionOrder<Bar>(-80);
```

Any ITickables, IInitializables, or IDisposables that are not assigned a priority are automatically given the priority of zero.  This allows you to have classes with explicit priorities executed either before or after the unspecified classes.  For example, the above code would result in `Foo.Initialize` being called before `Bar.Initialize`.

## <a id="zenject-order-of-operations"></a>Zenject Order Of Operations

What follows below is a more detailed view of what happens when running a scene that uses Zenject.  This can be useful to know to fully understand exactly how Zenject works.

* Unity Awake() phase begins
    * SceneContext.Awake() method is called.  This should always be the first thing executed in your scene.  It should work this way by default (see <a href="#bad-execution-order">here</a> if you are noticing otherwise).
    * Project Context is initialized. Note that this only happens once per play session.  If a previous scene already initialized the ProjectContext, then this step is skipped
        * All injectable MonoBehaviour's on the ProjectContext prefab are passed to the container via <a href="#dicontainer-methods-queueforinject">DiContainer.QueueForInject</a>
        * ProjectContext iterates through all the Installers that have been added to its prefab via the Unity Inspector, runs injects on them, then calls InstallBindings() on each.  Each Installer calls some number of Bind methods on the DiContainer.
        * ProjectContext then constructs all the non-lazy root objects, which includes any classes that derive from ITickable / IInitializable or IDisposable, as well as those classes that are added with a `NonLazy()` binding.
        * All instances that were added via <a href="#dicontainer-methods-queueforinject">DiContainer.QueueForInject</a> are injected
    * Scene Context is initialized.
        * All injectable MonoBehaviour's in the entire scene are passed to the SceneContext container via <a href="#dicontainer-methods-queueforinject">DiContainer.QueueForInject</a>
        * SceneContext iterates through all the Installers that have been added to it via the Unity Inspector, runs injects on them, then calls InstallBindings() on each.  Each Installer calls some number of Bind<> methods on the DiContainer.
        * SceneContext then constructs all the non-lazy root objects, which includes any classes that derive from ITickable / IInitializable or IDisposable, as well as those classes that are added with a `NonLazy()` binding.
        * All instances that were added via <a href="#dicontainer-methods-queueforinject">DiContainer.QueueForInject</a> are injected
    * If any required dependencies cannot be resolved, a ZenjectResolveException is thrown
    * All other MonoBehaviour's in the scene have their Awake() method called
* Unity Start() phase begins
    * ProjectKernel.Start() method is called.  This will trigger the Initialize() method on all `IInitializable` objects in the order specified in the ProjectContext installers.
    * SceneKernel.Start() method is called.  This will trigger the Initialize() method on all `IInitializable` objects in the order specified in the SceneContext installers.
    * All other MonoBehaviour's in your scene have their Start() method called
* Unity Update() phase begins
    * ProjectKernel.Update() is called, which results in Tick() being called for all `ITickable` objects (in the order specified in the ProjectContext installers)
    * SceneKernel.Update() is called, which results in Tick() being called for all `ITickable` objects (in the order specified in the SceneContext installers)
    * All other MonoBehaviour's in your scene have their Update() method called
* These same steps repeated for LateUpdate and ILateTickable
* At the same time, These same steps are repeated for FixedUpdate according to the physics timestep
* Unity scene is unloaded
    * Dispose() is called on all objects mapped to `IDisposable` within all the GameObjectContext's (see <a href="#implementing-idisposable">here</a> for details)
    * Dispose() is called on all objects mapped to `IDisposable` within the SceneContext installers (see <a href="#implementing-idisposable">here</a> for details)
* App is exitted
    * Dispose() is called on all objects mapped to `IDisposable` within the ProjectContext installers (see <a href="#implementing-idisposable">here</a> for details)

## <a id="injecting-data-across-scenes"></a>Injecting data across scenes

In some cases it's useful to pass arguments from one scene to another.  The way Unity allows us to do this by default is fairly awkward.  Your options are to create a persistent GameObject and call DontDestroyOnLoad() to keep it alive when changing scenes, or use global static classes to temporarily store the data.

Let's pretend you want to specify a 'level' string to the next scene.  You have the following class that requires the input:

```csharp
public class LevelHandler : IInitializable
{
    readonly string _startLevel;

    public LevelHandler(
        [InjectOptional]
        string startLevel)
    {
        if (startLevel == null)
        {
            _startLevel = "default_level";
        }
        else
        {
            _startLevel = startLevel;
        }
    }

    public void Initialize()
    {
        ...
        [Load level]
        ...
    }
}
```

You can load the scene containing `LevelHandler` and specify a particular level by using the following syntax:

```csharp

public class Foo
{
    readonly ZenjectSceneLoader _sceneLoader;

    public Foo(ZenjectSceneLoader sceneLoader)
    {
        _sceneLoader = sceneLoader;
    }

    public void AdvanceScene()
    {
        _sceneLoader.LoadScene("NameOfSceneToLoad", LoadSceneMode.Single, (container) =>
            {
                container.BindInstance("custom_level").WhenInjectedInto<LevelHandler>();
            });
    }
}
```

The bindings that we add here inside the lambda will be added to the container as if they were inside an installer in the new scene.

Note that you can still run the scene directly, in which case it will default to using "default_level".  This is possible because we are using the `InjectOptional` flag.

An alternative and arguably cleaner way to do this would be to customize the installer itself rather than the `LevelHandler` class.  In this case we can write our `LevelHandler` class like this (without the `[InjectOptional]` flag).

```csharp
public class LevelHandler : IInitializable
{
    readonly string _startLevel;

    public LevelHandler(string startLevel)
    {
        _startLevel = startLevel;
    }

    public void Initialize()
    {
        ...
        [Load level]
        ...
    }
}
```

Then, in the installer for our scene we can include the following:

```csharp
public class GameInstaller : Installer
{
    [InjectOptional]
    public string LevelName = "default_level";

    ...

    public override void InstallBindings()
    {
        ...
        Container.BindInstance(LevelName).WhenInjectedInto<LevelHandler>();
        ...
    }
}
```

Then, instead of injecting directly into the `LevelHandler` we can inject into the installer instead.

```csharp

public class Foo
{
    readonly ZenjectSceneLoader _sceneLoader;

    public Foo(ZenjectSceneLoader sceneLoader)
    {
        _sceneLoader = sceneLoader;
    }

    public void AdvanceScene()
    {
        _sceneLoader.LoadScene("NameOfSceneToLoad", (container) =>
            {
                container.BindInstance("custom_level").WhenInjectedInto<GameInstaller>();
            });
    }
}
```

The `ZenjectSceneLoader` class also allows for more complex scenarios, such as loading a scene as a "child" of the current scene, which would cause the new scene to inherit all the dependencies in the current scene.  However, it is often better to use <a href="#scene-parenting">Scene Contract Names</a> for this instead.

## <a id="scene-parenting"></a>Scene Parenting Using Contract Names

Putting bindings inside ProjectContext is a fast and easy way to add common long-lasting dependencies that are shared across scenes.  However, in many cases you have bindings that you only want to be shared between specific scenes, so using ProjectContext doesn't work since in that case, the bindings we add there are global to every single scene in our entire project.

As an example, let's pretend that we are working on a spaceship game, and we want to create one scene to serve as the environment (involving planets, asteroids, stars, etc.) and we want to create another scene to represent the ship that the player is in.  We also want all the classes in the ship scene to be able to reference bindings declared in the environment scene.  Also, we want to be able to define multiple different versions of both the ship scene and the environment scene.  To achieve all this, we will use a Zenject feature called 'Scene Contract Names'.

We will start by using Unity's support for <a href="https://docs.unity3d.com/Manual/MultiSceneEditing.html">multi-scene editting</a>, and dragging both our environment scene and our ship scene into the Scene Heirarchy tab.  Then we will select the SceneContext in the environment scene and add a 'Contract Name'.  Let's call it 'Environment'.  Then all we have to do now is select the SceneContext inside the ship scene and set its 'Parent Contract Name' to the same value ('Environment').  Now if we press play, all the classes in the ship scene can access the declared bindings in the environment scene.

The reason we use a name field here instead of explicitly using the scene name is to support swapping out the various environment scenes for different implementations.  In this example, we might define several different environments, all using the same Contract Name 'Environment', so that we can easily mix and match them with different ship scenes just by dragging the scenes we want into the scene heirarchy then hitting play.

It is called 'Contract Name' because all the environment scenes will be expected to follow a certain 'contract' by the ship scenes.  For example, the ship scenes might require that regardless of which environment scene was loaded, there is a binding for 'AsteroidManager' containing the list of asteroids that the ship must avoid.

Note that you do not need to load the environment scene and the ship scene at the same time for this to work.  For example, you might want to have a menu embedded inside the environment to allow the user to choose their ship before starting.  So you could create a menu scene and load that after the environment scene.   Then once the user chooses their ship, you could load the associated ship scene by calling the unity method `SceneManager.LoadScene` (making sure to use `LoadSceneMode.Additive`).

Also note that the Validate command can be used to quickly verify the different multi-scene setups.  If you find that scenes are unloaded when you do this see <a href="https://github.com/modesttree/Zenject/issues/168">here</a>.

Also, I should mention that Unity currently doesn't have a built-in way to save and restore multi-scene setups.  We use a simple editor script for this that you can find <a href="https://gist.github.com/svermeulen/8927b29b2bfab4e84c950b6788b0c677">here</a> if interested.

## <a id="default-scene-parents"></a>Default Scene Parents

One drawback to using scene parent contract names instead of ProjectContext to add bindings shared across scenes, is that you always have to remember to configure the scene hierarchy inside Unity to contain the correct scenes before running it.  You can't simply open different scenes and hit Play like you can with ProjectContext.  So to address this, zenject allows specifying a default value for the different contract names in cases where an existing value is not already loaded.

To take our example from <a href="#scene-parenting">above</a>, we'd like to be able to open Ship scene and immediately hit play without needing to place an environment scene above that first.  To do this, right click in your Projects tab and select `Create -> Zenject -> Default Scene Contract Config`.  Note that you will have to do this by right clicking on a folder named Resources for this to work.

After adding this you can click on the `ZenjectDefaultSceneContractConfig` object and add any number of defaults by typing in contract names and then dragging in scene files from the Project tab into the Scene property.  After doing this, you should be able to directly run the Ship scene and the default environment scene will automatically be loaded above that.

Note that the default scene for a given contract will also be used when using <a href="#scenes-decorator">scene decorators</a>

Note that this is an editor only feature.  The default contract names will not be used in builds.  In those cases you will have to explicitly load the correct parent scenes yourself in code.

## <a id="zenautoinjector"></a>ZenAutoInjecter

As explained in the <a href="#creating-objects-dynamically">section on factories</a>, any object that you create dynamically needs to be created through zenject in order for it to be injected.  You cannot simply execute `GameObject.Instantiate(prefab)`, or call `new Foo()`.

However, this is sometimes problematic especially when using other third party libraries.  For example, some networking libraries work by automatically instantiating prefabs to sync state across multiple clients.  And it is still desirable in these cases to execute zenject injection.

So to solve these cases, we've added a helper MonoBehaviour that you can add to these kinds of objects called `ZenAutoInjecter`.  If you add this MonoBehaviour to your prefab, then you should be able to call `GameObject.Instantiate` and injection should happen automatically.

After adding this component you might notice that there is a field on it called 'Container Source'.  This value will determine how it calculates which container to use for the injection and has the following options:

1. SearchInHiearchy - This will find the container to use by searching the scene hierarchy where the prefab is instantiated.  So if the prefab is instantiated underneath a GameObjectContext, it will use the container associated with the GameObjectContext.  If it is instantiated underneath a DontDestroyOnLoad object, then it will use the ProjectContext container.  And otherwise will use the SceneContext container for whatever scene it is instantiated in.

1. SceneContext - Don't bother searching the hierarchy and instead just always use the current SceneContext container.

1. ProjectContext - Don't bother searching the hierarchy and instead just always use the ProjectContext container.

## <a id="scenes-decorator"></a>Scene Decorators

Scene Decorators offer another approach to using multiple scenes together with zenject in addition to <a href="#scene-parenting">scene parenting</a> described above.  The difference is that with scene decorators, the multiple scenes in question will all share the same Container and therefore all scenes can access bindings in all other scenes (unlike with scene parenting where only the child can access the parent bindings and not vice versa).

Another way to think about scene decorators is that it is a more advanced way doing the process described <a href="#injecting-data-across-scenes">for injecting data across scenes</a>.  That is, they can be used to add behaviour to another scene without actually changing the installers in that scene.

Usually, when you want to customize different behaviour for a given scene depending on some conditions, you would use boolean or enum properties on MonoInstallers, which would then be used to add different bindings depending on the values set.  However, the scene decorator approach can be cleaner sometimes because it doesn't involve changing the main scene.

For example, let's say we want to add some special keyboard shortcuts to your main production scene for testing purposes.  In order to do this using decorators, you would do the following:

* Open the main production scene
* Right click on the far right menu beside the scene name within the scene heirarchy and select Add New Scene
* Drag the scene so it's above the main scene
* Right Click inside the new scene and select `Zenject -> Decorator Context`
* Select the Decorator Context and set the 'Decorated Contract Name' field to 'Main'
* Select the SceneContext in the main scene and add a contract name with the same value ('Main')
* Create a new C# script with the following contents, then add this MonoBehaviour to your decorator scene as a gameObject, then drag it to the `Installers` property of `SceneDecoratorContext`

```csharp
public class ExampleDecoratorInstaller : MonoInstaller
{
    public override void InstallBindings()
    {
        Container.Bind<ITickable>().To<TestHotKeysAdder>().AsSingle();
    }
}

public class TestHotKeysAdder : ITickable
{
    public void Tick()
    {
        if (Input.GetKeyDown(KeyCode.Space))
        {
            Debug.Log("Hotkey triggered!");
        }
    }
}
```

Note the following:

- If you run your scene it should now behave exactly like the main scene except with the added functionality in your decorator installer.  Also note that while not shown here, both scenes can access each other's bindings as if everything was in the same scene.

- The Validate command (`CTRL+ALT+V`) can be used to quickly verify the different multi-scene setups.  If you find that scenes are unloaded when you do this see <a href="https://github.com/modesttree/Zenject/issues/168">here</a>.

- Decorator scenes must be loaded before the scenes that they are decorating.

- Unity currently doesn't have a built-in way to save and restore multi-scene setups.  We use a simple editor script for this that you can find <a href="https://gist.github.com/svermeulen/8927b29b2bfab4e84c950b6788b0c677">here</a> if interested.

- Finally, if you want to save yourself some time you could add a <a id="#default-scene-parents">default scene</a> for the contract name that you are using above

## <a id="sub-containers-and-facades"></a>Sub-Containers And Facades

See <a href="Documentation/SubContainers.md">here</a>.

## <a id="writing-tests"></a>Writing Automated Unit Tests / Integration Tests

See <a href="Documentation/WritingAutomatedTests.md">here</a>.

## <a id="zenject-philophy"></a>Philosophy Of Zenject

One thing that is helpful to be aware of in terms of understanding the design of Zenject is that unlike many other frameworks it is **not opinionated**.  Many frameworks, such as ROR, ECS, ASP.NET MVC, etc. make rigid design choices for you that you have to follow.  The only assumption that Zenject makes is that you are writing object oriented code and otherwise, how you design your code is entirely up to you.

In my view, dependency injection is pretty fundamental to object oriented programming.  And without a dependency injection framework, the composition root quickly becomes a headache to maintain.  Therefore dependency injection frameworks are fairly fundamental as well.

And that's all Zenject strives to be - a dependency injection framework that targets Unity.  There are certainly quite a few features in Zenject, but they are all optional.  If you want, you can follow traditional unity development and use MonoBehaviours for every class, with the one exception that you use `[Inject]` instead of `[SerializeField]`.  Or you can abandon MonoBehaviours's completely and use the included interfaces such as ITickable and IInitializable.  It is up to you which design you want to use.

Of course, using a DI framework has some disadvantages compared to more rigid frameworks.  The main drawback is that it can be more challenging for new developers to get up and running quickly in a code base, because they need to understand the specific architecture chosen by the previous developers.  Whereas with rigid frameworks developers are given a very clear pathway to follow and so can be productive more quickly.  It is more difficult to make huge design mistakes when using a rigid framework.  However, with this rigidity also comes limitations, because whatever design decisions that are enforced by the framework might not necessarily be ideal for every single problem.

## <a id="just-in-time-resolve"></a>Just-In-Time Resolving Using LazyInject&lt;&gt;

In some cases it can be useful to delay the creation of certain dependencies until after startup.  You can use the `LazyInject<>` construct for this.

For example, let's imagine a scenario like this:

```csharp
public class Foo
{
    public void Run()
    {
        ...
    }
}

public class Bar
{
    Foo _foo;

    public Bar(Foo foo)
    {
        _foo = foo;
    }

    public void Run()
    {
        _foo.Run();
    }
}

public class TestInstaller : MonoInstaller<TestInstaller>
{
    public override void InstallBindings()
    {
        Container.Bind<Foo>().AsSingle();
        Container.Bind<Bar>().AsSingle();
    }
}
```

Let's also imagine that we would only like to create an instance of Foo if it's actually used (that is, when the `Bar.Run` method is called).  As it stands above, `Foo` would always be created every time that `Bar` is created, even if `Bar.Run` is never called.  We can fix this by changing `Bar` to the following:

```csharp
public class Bar
{
    LazyInject<Foo> _foo;

    public Bar(LazyInject<Foo> foo)
    {
        _foo = foo;
    }

    public void Run()
    {
        _foo.Value.Run();
    }
}
```

Now, by using `LazyInject<>` instead, the Foo class will not be created until Bar.Run is first called.  After that, it will use the same instance of Foo.

Note that the installers remain the same in both cases.  Any injected dependency can be made lazy by simply wrapping it in `LazyInject<>`.

## <a id="non-generic-bindings"></a>Non Generic bindings

In some cases you may not know the exact type you want to bind at compile time.  In these cases you can use the overload of the `Bind` method which takes a `System.Type` value instead of a generic parameter.

```csharp
// These two lines will result in the same behaviour
Container.Bind(typeof(Foo));
Container.Bind<Foo>();
```

Note also that when using non generic bindings, you can pass multiple arguments:

```csharp
Container.Bind(typeof(Foo), typeof(Bar), typeof(Qux)).AsSingle();

// The above line is equivalent to these three:
Container.Bind<Foo>().AsSingle();
Container.Bind<Bar>().AsSingle();
Container.Bind<Qux>().AsSingle();
```

The same goes for the To method:

```csharp
Container.Bind<IFoo>().To(typeof(Foo), typeof(Bar)).AsSingle();

// The above line is equivalent to these two:
Container.Bind<IFoo>().To<Foo>().AsSingle();
Container.Bind<IFoo>().To<Bar>().AsSingle();
```

You can also do both:

```csharp
Container.Bind(typeof(IFoo), typeof(IBar)).To(typeof(Foo1), typeof(Foo2)).AsSingle();

// The above line is equivalent to these:
Container.Bind<IFoo>().To<Foo>().AsSingle();
Container.Bind<IFoo>().To<Bar>().AsSingle();
Container.Bind<IBar>().To<Foo>().AsSingle();
Container.Bind<IBar>().To<Bar>().AsSingle();
```

This can be especially useful when you have a class that implements multiple interfaces:

```csharp
Container.Bind(typeof(ITickable), typeof(IInitializable), typeof(IDisposable)).To<Foo>().AsSingle();
```

Though in this particular example there is already a built-in shortcut method for this:

```csharp
Container.BindInterfacesTo<Foo>().AsSingle();
```

## <a id="convention-based-bindings"></a>Convention Based Binding

Convention based binding can come in handy in any of the following scenarios:

- You want to define a naming convention that determines how classes are bound to the container (eg. using a prefix, suffix, or regex)
- You want to use custom attributes to determine how classes are bound to the container
- You want to automatically bind all classes that implement a given interface within a given namespace or assembly

Using "convention over configuration" can allow you to define a framework that other programmers can use to quickly and easily get things done, instead of having to explicitly add every binding within installers.  This is the philosophy that is followed by frameworks like Ruby on Rails, ASP.NET MVC, etc.  Of course, there are both advantages and disadvantages to this approach.

They are specified in a similar way to <a href="#non-generic-bindings">Non Generic bindings</a>, except instead of giving a list of types to the `Bind()` and `To()` methods, you describe the convention using a Fluent API.  For example, to bind `IFoo` to every class that implements it in the entire codebase:

```csharp
Container.Bind<IFoo>().To(x => x.AllTypes().DerivingFrom<IFoo>());
```

Note that you can use the same Fluent API in the `Bind()` method as well, and you can also use it in both `Bind()` and `To()` at the same time.

For more examples see the <a href="#convention-binding-examples">examples</a> section below.  The full format is as follows:

<pre>
x.<b>InitialList</b>().<b>Conditional</b>().<b>AssemblySources</b>()
</pre>

### Where:

* **InitialList** = The initial list of types to use for our binding.  This list will be filtered by the given **Conditional**s.  It can be one of the following (fairly self explanatory) methods:

    1. **AllTypes**
    1. **AllNonAbstractClasses**
    1. **AllAbstractClasses**
    1. **AllInterfaces**
    1. **AllClasses**

* **Conditional** = The filter to apply to the list of types given by **InitialList**.  Note that you can chain as many of these together as you want, and they will all be applied to the initial list in sequence.  It can be one of the following:

    1. **DerivingFrom**<T> - Only match types deriving from `T`
    1. **DerivingFromOrEqual**<T> - Only match types deriving from or equal to `T`
    1. **WithPrefix**(value) - Only match types with names that start with `value`
    1. **WithSuffix**(value) - Only match types with names that end with `value`
    1. **WithAttribute**<T> - Only match types that have the attribute `[T]` above their class declaration
    1. **WithoutAttribute**<T> - Only match types that do not have the attribute `[T]` above their class declaration
    1. **WithAttributeWhere**<T>(predicate) - Only match types that have the attribute `[T]` above their class declaration AND in which the given predicate returns true when passed the attribute.  This is useful so you can use data given to the attribute to create bindings
    1. **InNamespace**(value) - Only match types that are in the given namespace
    1. **InNamespaces**(value1, value2, etc.) - Only match types that are in any of the given namespaces
    1. **MatchingRegex**(pattern) - Only match types that match the given regular expression
    1. **Where**(predicate) - Finally, you can also add any kind of conditional logic you want by passing in a predicate that takes a `Type` parameter

* **AssemblySources** = The list of assemblies to search for types when populating **InitialList**.  It can be one of the following:

    1. **FromAllAssemblies** - Look up types in all loaded assemblies.  This is the default when unspecified.
    1. **FromAssemblyContaining**<T> - Look up types in whatever assembly the type `T` is in
    1. **FromAssembliesContaining**(type1, type2, ..) - Look up types in all assemblies that contains any of the given types
    1. **FromThisAssembly** - Look up types only in the assembly in which you are calling this method
    1. **FromAssembly**(assembly) - Look up types only in the given assembly
    1. **FromAssemblies**(assembly1, assembly2, ...) - Look up types only in the given assemblies
    1. **FromAssembliesWhere**(predicate) - Look up types in all assemblies that match the given predicate

### <a id="convention-binding-examples"></a>Examples:

Note that you can chain together any combination of the below conditionals in the same binding.  Also note that since we aren't specifying an assembly here, Zenject will search within all loaded assemblies.

1. Bind `IFoo` to every class that implements it in the entire codebase:

    ```csharp
    Container.Bind<IFoo>().To(x => x.AllTypes().DerivingFrom<IFoo>());
    ```

    Note that this will also have the same result:

    ```csharp
    Container.Bind<IFoo>().To(x => x.AllNonAbstractTypes());
    ```

    This is because Zenject will skip any bindings in which the concrete type does not actually derive from the base type.  Also note that in this case we have to make sure we use `AllNonAbstractTypes` instead of just `AllTypes`, to ensure that we don't bind `IFoo` to itself

1. Bind an interface to all classes implementing it within a given namespace

    ```csharp
    Container.Bind<IFoo>().To(x => x.AllTypes().DerivingFrom<IFoo>().InNamespace("MyGame.Foos"));
    ```

1. Auto-bind `IController` every class that has the suffix "Controller" (as is done in ASP.NET MVC):

    ```csharp
    Container.Bind<IController>().To(x => x.AllNonAbstractTypes().WithSuffix("Controller"));
    ```

    You could also do this using `MatchingRegex`:

    ```csharp
    Container.Bind<IController>().To(x => x.AllNonAbstractTypes().MatchingRegex("Controller$"));
    ```

1. Bind all types with the prefix "Widget" and inject into Foo

    ```csharp
    Container.Bind<object>().To(x => x.AllNonAbstractTypes().WithPrefix("Widget")).WhenInjectedInto<Foo>();
    ```

1. Auto-bind the interfaces that are used by every type in a given namespace

    ```csharp
    Container.Bind(x => x.AllInterfaces())
        .To(x => x.AllNonAbstractClasses().InNamespace("MyGame.Things"));
    ```

    This is equivalent to calling `Container.BindInterfacesTo<T>()` for every type in the namespace "MyGame.Things".  This works because, as touched on above, Zenject will skip any bindings in which the concrete type does not actually derive from the base type.  So even though we are using `AllInterfaces` which matches every single interface in every single loaded assembly, this is ok because it will not try and bind an interface to a type that doesn't implement this interface.

## <a id="decorator-bindings"></a>Decorator Bindings

See <a href="Documentation/DecoratorBindings.md">here</a>.

## <a id="open-generic-types"></a>Open Generic Types

Zenject also has a feature that allow you to automatically fill in open generic arguments during injection.  For example:

```csharp
public class Bar<T>
{
    public int Value
    {
        get; set;
    }
}

public class Foo
{
    public Foo(Bar<int> bar)
    {
    }
}

public class TestInstaller : MonoInstaller<TestInstaller>
{
    public override void InstallBindings()
    {
        Container.Bind(typeof(Bar<>)).AsSingle();
        Container.Bind<Foo>().AsSingle().NonLazy();
    }
}
```

Note that when binding a type with open generic arguments, you must use the non generic version of the Bind() method.  As you can see in the example, when binding an open generic type, it will match whatever the injected parameter/field/property requires.  You can also bind one open generic type to another open generic type like this

```csharp
public interface IBar<T>
{
    int Value
    {
        get; set;
    }
}

public class Bar<T> : IBar<T>
{
    public int Value
    {
        get; set;
    }
}

public class Foo
{
    public Foo(IBar<int> bar)
    {
    }
}

public class TestInstaller : MonoInstaller<TestInstaller>
{
    public override void InstallBindings()
    {
        Container.Bind(typeof(IBar<>)).To(typeof(Bar<>)).AsSingle();
        Container.Bind<Foo>().AsSingle().NonLazy();
    }
}
```

This can sometimes open up some interesting design possibilities so good to be aware of.

## <a id="destruction-order"></a>Notes About Destruction/Dispose Order

If you add bindings for classes that implement `IDisposable`, then you can control the order that they are disposed in by setting the <a href="#update--initialization-order">execution order</a>.  However this is not the case for GameObjects in the scene.

Unity has a concept of "script execution order" however this value does not affect the order that OnDestroy is executed.  The root-level game objects might be destroyed in any order and this includes the SceneContext as well.

One way to make this more predictable is to place everything underneath SceneContext.   For cases where a deterministic destruction order is needed this can be very helpful, because it will at least guarantee that the bound IDisposables get disposed of first before any of the game objects in the scene.  You can also toggle the setting on SceneContext "Parent New Objects Under Root" to automatically parent all dynamically instantiated objects under SceneContext as well.

Another issue that can sometimes arise in terms of destruction order is the order that the scenes are unloaded in and also the order that the DontDestroyOnLoad objects (including ProjectContext) are unloaded in.

Unfortunately, Unity does not guarantee a deterministic destruction order in this case either, and you will find that sometimes when exiting your application, the DontDestroyOnLoad objects are actually destroyed before the scenes, or you will find that a scene that was loaded first was also the first to be destroyed which is usually not what you want.

If the scene destruction order is important to you, then you might consider also changing the ZenjectSetting `Ensure Deterministic Destruction Order On Application Quit` to true.  When this is set to true, this will cause all scenes to be forcefully destroyed during the OnApplicationQuit event, using a more sensible order than what unity does by default.  It will first destroy all scenes in the reverse order that they were loaded in (so that earlier loaded scenes are destroyed later) and will finish by destroying the DontDestroyOnLoad objects which include project context.

The reason this setting is not set to true by default is because it can cause crashes on Android as discussed <a href="https://github.com/modesttree/Zenject/issues/301">here</a>.

## <a id="unirx-integration"></a>UniRx Integration

<a href="https://github.com/neuecc/UniRx">UniRx</a> is a library that brings Reactive Extensions to Unity.  It can greatly simplify your code by thinking of some kinds of communication between classes as 'streams' of data.  For more details see the <a href="https://github.com/neuecc/UniRx">UniRx docs</a>.

Zenject integration with UniRx is disabled by default.  To enable, you must add the define `ZEN_SIGNALS_ADD_UNIRX` to your project, which you can do by selecting Edit -> Project Settings -> Player and then adding `ZEN_SIGNALS_ADD_UNIRX` in the "Scripting Define Symbols" section

With zenject version 7.0.0, you'll also have to change the Zenject.asmdef file to the following:

```
{
    "name": "Zenject",
    "references": [
        "UniRx"
    ]
}
```

With `ZEN_SIGNALS_ADD_UNIRX` enabled, you can observe zenject signals via UniRx streams as explained in the <a href="Documentation/Signals.md">signals docs</a>, and you can also observe zenject events such as Tick, LateTick, and FixedTick etc. on the `TickableManager` class.  One example usage is to ensure that certain events are only handled a maximum of once per frame:

```csharp
public class User
{
    public string Username;
}

public class UserManager
{
    readonly List<User> _users = new List<User>();
    readonly Subject<User> _userAddedStream = new Subject<User>();

    public IReadOnlyList<User> Users
    {
        get { return _users; }
    }

    public IObservableRx<User> UserAddedStream
    {
        get { return _userAddedStream; }
    }

    public void AddUser(User user)
    {
        _users.Add(user);
        _userAddedStream.OnNext(user);
    }
}

public class UserDisplayWindow : IInitializable, IDisposable
{
    readonly TickableManager _tickManager;
    readonly CompositeDisposable _disposables = new CompositeDisposable();
    readonly UserManager _userManager;

    public UserDisplayWindow(
        UserManager userManager,
        TickableManager tickManager)
    {
        _tickManager = tickManager;
        _userManager = userManager;
    }

    public void Initialize()
    {
        _userManager.UserAddedStream.Sample(_tickManager.TickStream)
            .Subscribe(x => SortView()).AddTo(_disposables);
    }

    void SortView()
    {
        // Sort the displayed user list
    }

    public void Dispose()
    {
        _disposables.Dispose();
    }
}
```

In this case we have some costly operation that we want to run every time some data changes (in this case, sorting), and all it does is affect how something is rendered (in this case, a displayed list of user names).  We could implement ITickable and then set a boolean flag every time the data changes, then perform the update inside Tick(), but this isn't really the reactive way of doing things, so we use Sample() instead.

## <a id="auto-mocking-using-moq"></a>Auto-Mocking using Moq

See <a href="Documentation/AutoMocking.md">here</a>.

## <a id="editor-windows"></a>Creating Unity EditorWindow's with Zenject

If you need to add your own Unity plugin, and you want to create your own EditorWindow derived class, then you might consider using Zenject to help manage this code as well.  Let's go through an example of how you might do this:

1. Right click underneath an Editor folder in your project view then select `Create -> Zenject -> Editor Window`.  Let's call it TimerWindow.
2. Open your new editor window by selecting the menu item `Window -> TimerWindow`.
3. Right now it is empty, so let's add some content to it.  Open it up and replace the contents with the following:

```csharp
public class TimerWindow : ZenjectEditorWindow
{
    TimerController.State _timerState = new TimerController.State();

    [MenuItem("Window/TimerWindow")]
    public static TimerWindow GetOrCreateWindow()
    {
        var window = EditorWindow.GetWindow<TimerWindow>();
        window.titleContent = new GUIContent("TimerWindow");
        return window;
    }

    public override void InstallBindings()
    {
        Container.BindInstance(_timerState);
        Container.BindInterfacesTo<TimerController>().AsSingle();
    }
}

class TimerController : IGuiRenderable, ITickable, IInitializable
{
    readonly State _state;

    public TimerController(State state)
    {
        _state = state;
    }

    public void Initialize()
    {
        Debug.Log("TimerController initialized");
    }

    public void GuiRender()
    {
        GUI.Label(new Rect(25, 25, 200, 200), "Tick Count: " + _state.TickCount);

        if (GUI.Button(new Rect(25, 50, 200, 50), "Restart"))
        {
            _state.TickCount = 0;
        }
    }

    public void Tick()
    {
        _state.TickCount++;
    }

    [Serializable]
    public class State
    {
        public int TickCount;
    }
}
```

In the InstallBindings method for your ZenjectEditorWindow, you can add IInitializable, ITickable, and IDisposable bindings just like you do within your scenes.  There is also a new interface called `IGuiRenderable` that you can use to draw content to the window by using Unity's immediate mode gui.

Note that every time your code is compiled again within Unity, your editor window is reloaded.  InstallBindings is called again and all your classes are created again from scratch.  This means that any state information you may have stored in member variables will be reset.  However, the member fields in EditorWindow derived class itself is serialized, so you can take advantage of this to have state persist across re-compiles.  In the example above, we are able to have the current tick count persist by wrapping it in a Serializable class and including this as a member inside our EditorWindow.

Something else to note is that the rate at which the ITickable.Tick method gets fired can change depending on what you have on focus.  If you run our timer window, then select another window other than Unity, you can see what I mean.  (Tick Count increments much more slowly)

## <a id="optimization_notes"></a>Optimization Recommendations/Notes

1. Use <a href="#memory-pools">memory pools</a> with an initial size.  This should restrict all the costly instantiate operations to scene startup and allow you to avoid any performance spikes once the game starts.

2. Use <a href="#reflection-baking">reflection baking</a>.  This is often simply a matter of enabling it and forgetting it, and can eliminate as much as 45% of the time spent running zenject code during scene startup.

3. Use Unity's Profiler.  When Unity's profiler is open, Zenject automatically adds profiling samples for all the common zenject interface operations including IInitializable.Initialize, ITickable.Tick, IDisposable.Dispose, etc.  in a similar way that unity does this automatically for all MonoBehaviour methods.  So, if you implement ITickable then you should see Foo.Tick in the profiler where Foo is one of your classes.

One common frustration people have when they start to profile their Zenject project is that it can be difficult to distinguish between time spent in Zenject versus time spent in their own code.  And therefore it can be tempting to blame Zenject.  This is especially the case when looking at the costs related to scene startup, since the SceneContext.Awake method appears to eat up a lot of the frame.  SceneContext.Awake is where the install is triggered, and also where the entire object graph is constructed, so contains within it a combination of zenject code and also user code.

To help determine how much of this initial performance hit is zenject compared to your own code, you can enable the define ZEN_INTERNAL_PROFILING in your player settings.  After doing this, if you run the scene you should see a more detailed break-down of all the costs incurred while invoking SceneContext.Awake.  After enabling this flag and running your scene, the profiling output should appear in the console like this:

```
SceneContext.Awake detailed profiling: Total time tracked: 3104.19 ms.  Details:
  67.2% (02960x) (2086 ms) User Code
  19.4% (01243x) (0602 ms) Type Analysis - Direct Reflection
  06.1% (02928x) (0189 ms) DiContainer.Resolve
  02.3% (00003x) (0071 ms) Other
  02.3% (00259x) (0071 ms) DiContainer.Bind
  01.3% (01112x) (0041 ms) DiContainer.Instantiate
  00.7% (01032x) (0023 ms) Searching Hierarchy
  00.4% (01243x) (0011 ms) Type Analysis - Calling Baked Reflection Getter
  00.3% (01852x) (0010 ms) DiContainer.Inject
```

Or, if you enable reflection baking, then the 'Direct Reflection' costs should be eliminated and it should appear more like this:

```
SceneContext.Awake detailed profiling: Total time tracked: 2357.43 ms.  Details:
  79.1% (02964x) (1865 ms) User Code
  06.4% (02928x) (0151 ms) DiContainer.Resolve
  06.2% (01243x) (0145 ms) Type Analysis - Calling Baked Reflection Getter
  02.8% (00003x) (0067 ms) Other
  02.4% (00259x) (0057 ms) DiContainer.Bind
  01.5% (01112x) (0034 ms) DiContainer.Instantiate
  00.8% (01852x) (0020 ms) DiContainer.Inject
  00.8% (01032x) (0018 ms) Searching Hierarchy
```

As you can see, in this case 79% of the costs incurred by calling SceneContext.Awake method were related to our game code (labelled here as User Code) rather than zenject.

Note that when not using reflection baking, the costs associated with 'Direct Reflection' above should mostly only occur at startup.  This is because after the first time these costs are incurred, the results are cached.

You can also get minor gains in speed and minor reductions in memory allocations by defining `ZEN_STRIP_ASSERTS_IN_BUILDS` in build settings.  This will cause all asserts to be stripped out of builds.  However, note that debugging any zenject related errors within builds will be made significantly more difficult by doing this.

For some benchmarks on Zenject versus other DI frameworks, see [here](https://github.com/svermeulen/IocPerformance/tree/Zenject).

Zenject should also produce zero per-frame heap allocations.

## <a id="reflection-baking"></a>Reflection Baking

One easy way to squeeze extra performance out of Zenject is to enable a feature called Reflection Baking.  This will move some of the costs associated with analyzing the types in your codebase (aka reflection) from runtime to build time.  In one of our products at Modest Tree, turning on baking resulted in a 45% reduction in zenject startup time (which amounted to around 424 milliseconds saved).  Results vary project to project depending on how many types are used and the target platform, but is often noticeable.

Reflection Baking will also reduce the time taken to instantiate new objects.  This is especially true on IL2CPP platforms, where instantiating via reflection is typically slower due to restrictions there.

To enable for your project, simply right click somewhere in the project tab and select Create -> Zenject -> Reflection Baking Settings. Now if you build your project again, reflection costs inside Zenject should be mostly eliminated.

By default, reflection baking will modify all the generated assemblies in your project.  These include all the assemblies that Unity generates and places in the Library/ScriptAssemblies folder, and do not include any assemblies that are placed underneath the Assets directory (however you can also apply reflection baking there too as a <a href="#reflection-baking-external-dlls">separate step</a>)

In many cases you will want to limit which areas of the code reflection baking is applied to.  You can do this by selecting the reflection baking settings object, unchecking the `All Generated Assemblies` flag, and then explicitly adding the assemblies you want to use to the `Include Assemblies` property.  Or you can leave the `All Generated Assemblies` flag set to true and instead limit which assemblies are changed by adding one or more regular expressions to the Namespace Patterns field, and also changing the `Exclude Assemblies` property.  For example, if all of your game code lives underneath the `ModestTree.SpaceFighter` namespace, then you could ensure that the reflection baking only applies there by adding `^ModestTree.SpaceFighter` as a namespace pattern.  Note that zenject will automatically add a namespace pattern for itself so it is not necessary for you to do this (however, it is necessary to add the zenject assemblies to `Include Assemblies` if you do not have `All Generated Assemblies` checked)

By default, reflection baking will only apply to builds and will not be in effect while testing inside the unity editor.  If you want to temporarily disable baking you can uncheck `Is Enabled In Builds` in the inspector.  You can also force baking to apply while inside unity editor by checking `Is Enabled in Editor`.  However note that this will slow down compile times so probably will not be worth it, but can be useful when profiling to see the effect that the baking has.  Also note that if you are using Unity 2017 LTS then reflection baking can only be used by builds due to Unity API limitations.

### <a id="reflection-baking-external-dlls"></a>Baking External DLLs

When using reflection baking as described above, by adding a reflection baking settings object, this will only apply reflection baking to the C# files that are dropped directly into your unity project.  If you are using external dlls, and want to have reflection baking applied there as well, then you can do this by adding a post-build step.  There is a command line tool that you can find in the github repo by opening the `zenject\NonUnityBuild\Zenject.sln` file and building the "Zenject-ReflectionBakingCommandLine" project.

### Under the hood

Reflection Baking uses a library called [Cecil](https://github.com/jbevain/cecil) to do IL Weaving on the generated assemblies.  What this means is that after Unity generates the DLLs for the source files in your project, Zenject will edit those DLLs directly to embed zenject operations directly into your classes.   Normally, zenject has to iterate over every field, property, methods, and constructors of your classes to find what needs to be injected, and this is where the reflection costs are incurred.  However, once a class has reflection baking applied, then zenject just needs to call a static method on your class to retrieve all the information that it needs, which is much faster.

## <a id="upgrading-from-zenject5"></a>Upgrade Guide for Zenject 6

The biggest backwards-incompatible change in Zenject 6 is that the signals system was re-written from scratch and works quite differently now.  However - if you want to continue using the previous signals implementation you can get a zenject-6-compatible version of that <a href="https://github.com/svermeulen/ZenjectSignalsOld">here</a>. So to use that, just import zenject 6 and make sure to uncheck the `OptionalExtras/Signals` folder, and then add the ZenjectSignalsOld folder to your project from that link.

Another backwards-incompatible change in zenject 6 is that AsSingle can no longer be used across multiple bind statements when mapping to the same instance.  In Zenject 5.x and earlier, you could do the following:

```csharp
public interface IFoo
{
}

public class Foo : IFoo
{
}

public void InstallBindings()
{
    Container.Bind<Foo>().AsSingle();
    Container.Bind<IFoo>().To<Foo>().AsSingle();
}
```

However, if you attempt this in Zenject 6, you will get runtime errors.  The zenject 6 way of doing this is now this:

```csharp
public void InstallBindings()
{
    Container.Bind(typeof(Foo), typeof(IFoo)).To<Foo>().AsSingle();
}
```

Or, alternatively you could do it this way as well:

```csharp
public void InstallBindings()
{
    Container.Bind<Foo>().AsSingle();
    Container.Bind<IFoo>().To<Foo>().FromResolve();
}
```

The reason this was changed was because supporting the previous way of using AsSingle had large implementation costs and was unnecessary given these other ways of doing things.

Another change that may cause issues is that for every binding that is a lookup there is both a plural form and a non plural form.  This includes the following:

- FromResource / FromResources
- FromResolve / FromResolveAll
- FromComponentInNewPrefab / FromComponentsInNewPrefab
- FromComponentInNewPrefabResource / FromComponentsInNewPrefabResource
- FromComponentInHierarchy / FromComponentsInHierarchy
- FromComponentSibling / FromComponentsSibling
- FromComponentInParents / FromComponentsInParents
- FromComponentInChildren / FromComponentsInChildren

So if you were previously using one of these methods to match multiple values you will have to change to use the plural version instead.

Another change worth mentioning is that the default value for the 'includeInactive' flag passed to the FromComponent methods was changed from false to true as discussed [here](https://github.com/modesttree/Zenject/issues/275#issuecomment-377619400)

There were also a few things that were renamed:

- `Factory<>` is now called `PlaceholderFactory<>` (in this case you should just get warnings about it however)
- BindFactoryContract is now called BindFactoryCustomInterface.  BindMemoryPool has a similar method called BindMemoryPoolCustomInterface
- Zenject.Lazy was renamed to Zenject.LazyInject to address a naming conflict with System.Lazy  (We'd like to use System.Lazy directly but this causes issues on IL2CPP)
- ByNewPrefab bind method was renamed to ByNewContextPrefab

## <a id="dicontainer-methods"></a>DiContainer Methods

In addition to the bind methods documented above, there are also some other methods you might want to occasionally use on DiContainer.  For example, if you are writing a custom factory, you might want to directly call one of the `DiContainer.Instantiate` methods.  Or you might have a situation where another library is creating instances of your classes (for example, a networking library) and you need to manually call DiContainer.Inject.

DiContainer is always added to itself, so you can always get it injected into any class.  However, note that injecting the DiContainer is usually a sign of bad practice, since there is almost always a better way to design your code such that you don't need to reference DiContainer directly (the exception being custom factories).  Once again, best practice with dependency injection is to only reference the DiContainer in the "composition root layer" which includes any custom factories you might have as well as the installers.  However there are exceptions to this rule.

### <a id="dicontainer-methods-instantiate"></a>DiContainer.Instantiate

These instantiate methods might be useful for example inside a custom factory.  Note however that in most cases, you can probably get away with using a normal <a href="#creating-objects-dynamically">Factory</a> instead without needing to directly reference DiContainer.

When instantiating objects directly, you can either use DiContainer or you can use IInstantiator, which DiContainer inherits from.  IInstantiator exists because often, in custom factories, you are only interested in the instantiate operation so you don't need the Bind, Resolve, etc. methods

1. **Instantiate&lt;T&gt;** - Create the given class using the new operator and then inject it.  Note that this method should not be used for Components/MonoBehaviours.  However, it can be used for ScriptableObject derived classes (in which case Zenject will automatically call ScriptableObject.CreateInstance).

    ```csharp
    Foo foo = Container.Instantiate<Foo>();
    ```

    You can also pass extra arguments to it like this:

    ```csharp
    Foo foo = Container.Instantiate<Foo>(new object[] { "foo", 5 });
    ```

    There is also non-generic versions:

    ```csharp
    Foo foo = (Foo)Container.Instantiate(typeof(Foo));
    Foo foo = (Foo)Container.Instantiate(typeof(Foo), new object[] { "foo", 5 });
    ```

1. **InstantiatePrefab** - Instantiate the given prefab and then inject into any MonoBehaviour's that are on it.

    ```csharp
    GameObject gameObject = Container.InstantiatePrefab(MyPrefab);
    ```

    This method is equivalent to calling `var gameObject = GameObject.Instantiate(MyPrefab)` yourself and then calling `DiContainer.Inject(gameObject)`.  Note that MyPrefab above can either be a GameObject or it can be a direct reference to a component on the prefab.

    Similar to `GameObject.Instantiate`, you can also pass an initial parent transform to use:

    ```csharp
    GameObject gameObject = Container.InstantiatePrefab(MyPrefab, MyParentTransform);
    ```

1. **InstantiatePrefabResource** - Same as InstantiatePrefab except instead of passing a prefab, you pass a path within the unity Resources folder where the prefab exists.

    ```csharp
    GameObject gameObject = Container.InstantiatePrefabResource("path/to/myprefab");
    ```

    This method is simply a shortcut to calling `Container.InstantiatePrefab(Resources.Load("path/to/myprefab"));`

1. **InstantiatePrefabForComponent&lt;T&gt;** - Instantiates the given prefab, injects on the prefab, and then returns the given component which is assumed to exist somewhere in the heirarchy of the prefab.

    ```csharp
    var foo = Container.InstantiatePrefabForComponent<Foo>(FooPrefab)
    ```

    Unlike the InstantiatePrefab methods above, this method also allows passing parameters to the given component:

    ```csharp
    var foo = Container.InstantiatePrefabForComponent<Foo>(FooPrefab, new object[] { "asdf", 6.0f })
    ```

1. **InstantiatePrefabResourceForComponent&lt;T&gt;** - Same as InstantiatePrefabForComponent, except the prefab is provided as a resource path instead of as a direct reference

    ```csharp
    var foo = Container.InstantiatePrefabResourceForComponent<Foo>("path/to/fooprefab")
    var foo = Container.InstantiatePrefabResourceForComponent<Foo>("path/to/fooprefab", new object[] { "asdf", 6.0f })
    ```

1. **InstantiateComponent&lt;T&gt;** - Add the given component to a given game object.

    ```csharp
    var foo = Container.InstantiateComponent<Foo>(gameObject);
    var foo = Container.InstantiateComponent<Foo>(gameObject, new object[] { "asdf", 6.0f });
    ```

    Note that this is equivalent to calling GameObject.AddComponent yourself then immediatly calling DiContainer.Inject on the new component instance.

1. **InstantiateComponentOnNewGameObject&lt;T&gt;** - Create a new empty game object then instantiate a new component of the given type on it

    ```csharp
    var foo = Container.InstantiateComponentOnNewGameObject<Foo>();
    var foo = Container.InstantiateComponentOnNewGameObject<Foo>(new object[] { "zxcv" });
    ```

    This is similar to calling `new GameObject()`, then call DiContainer.InstantiateComponent on the result.

1. **InstantiateScriptableObjectResource&lt;T&gt;** - Instantiate the given ScriptableObject type which is assumed to exist at the given resource path.  Note that if you want to create an entirely new ScriptableObject, you can just use DiContainer.Instantiate.

    ```csharp
    var foo = Container.InstantiateScriptableObjectResource<Foo>("path/to/fooscriptableobject")
    var foo = Container.InstantiateScriptableObjectResource<Foo>("path/to/fooscriptableobject", new object[] { "asdf", 6.0f })
    ```
### DiContainer.Bind

See <a href="#binding">here</a>

### <a id="dicontainer-methods-resolve"></a>DiContainer.Resolve

1.  **DiContainer.Resolve** - Get instance to match the given type.  This may involve creating a new instance or it might return an existing instance, depending on how the given type was bound.

    ```csharp
    Container.Bind<Foo>().AsSingle();
    ...
    var foo = Container.Resolve<Foo>();
    ```

    An exception will be thrown if no bindings were found for the given type or if multiple bindings were found.  See TryResolve / ResolveAll for those cases.

1.  **DiContainer.ResolveId** - Same as resolve except includes an identifier

    ```csharp
    Container.Bind<Foo>().WithId("foo1").AsSingle();
    ...
    var foo = Container.ResolveId<Foo>("foo1");
    ```

1.  **DiContainer.TryResolve** - Same as DiContainer.Resolve except instead of throwing an exception when a match is not found, a null value is returned.

    ```csharp
    var foo = Container.TryResolve<Foo>();

    if (foo != null)
    {
        ...
    }
    ```

1.  **DiContainer.TryResolveId** - Same as DiContainer.TryResolve except also takes an identifier

1.  **DiContainer.ResolveAll** - Same as DiContainer.Resolve except it will return all matches instead of assuming just one.

    ```csharp
    List<Foo> foos = Container.ResolveAll<Foo>();
    ```

1.  **DiContainer.ResolveIdAll** - Same as DiContainer.ResolveAll except also takes an identifier

1.  **DiContainer.ResolveType** - Returns the type that would be retrieved/instantiated if Resolve is called with the same type/identifier.

    ```csharp
    if (Container.ResolveType<IFoo>() == typeof(Foo))
    {
        ...
    }
    ```

    This is safe to call during install phase since nothing will be instantiated by calling this.  Note also that if there are multiple matches found or zero matches then an exception will be thrown.

1.  **DiContainer.ResolveTypeAll** - Same as ResolveType except returns all matches instead of assuming a single match.

### <a id="dicontainer-methods-inject"></a>DiContainer.Inject

1.  **DiContainer.Inject** - Inject on the given instance.

    ```csharp
    Container.Inject(foo);
    ```

    Note that you can also pass extra arguments to inject:

    ```csharp
    Container.Inject(foo, new object[] { "asdf", 6 });
    ```

    This will inject in the following order:

    1. Fields
    1. Properties
    1. Inject methods

1.  **DiContainer.InjectGameObject** - Inject into all MonoBehaviour's attached to the given game object as well as any children.

    ```csharp
    Container.InjectGameObject(gameObject);
    ```

    Note that it will inject all the components in their dependency order.  So if A is injected into B and B is injected into C, then A will be injected first, then B, then C, regardless of where in the hierarchy they are all placed

1.  **DiContainer.InjectGameObjectForComponent** - Same as InjectGameObject except it will return the given component after injection completes.

    ```csharp
    var foo = Container.InjectGameObjectForComponent<Foo>(gameObject);
    ```

    Also, unlike InjectGameObject, this method supports passing extra arguments to the given component:

    ```csharp
    var foo = Container.InjectGameObjectForComponent<Foo>(gameObject, new object[] { "asdf", 5.1f });
    ```

    Note however that it is assumed here that there is only one match for the given component.  Multiple matches (or zero matches) will generate an exception.

### <a id="dicontainer-methods-queueforinject"></a>DiContainer.QueueForInject

**DiContainer.QueueForInject** will queue the given instance for injection once the initial object graph is constructed.

Sometimes, there are instances that are not created by Zenject and which exist at startup, and which you want to be injected.  In these cases you will often add them to the container like this:

```csharp
var foo = new Foo();
...
Container.Bind<Foo>().FromInstance(foo);
```

Or, equivalently, using this shortcut:

```csharp
Container.BindInstance(foo);
```

However, using FromInstance will not cause the given instance to be injected.

One approach would be to inject on the instance immediately like this:

```csharp
Container.BindInstance(foo);
Container.Inject(foo);
```

However, this is bad practice.   You do not ever want to instantiate or inject during the install phase, because the objects that you are injecting could require bindings that have not yet been added.

Therefore the correct way to handle these cases is to use QueueForInject:

```csharp
Container.BindInstance(foo);
Container.QueueForInject(foo);
```

This way, our `foo` object will be injected at the same time the initial object graph is constructed, immediately after the install phase.

Another important advantage of using QueueForInject is that Zenject will guarantee that your instances are injected in the correct order.  In other words, if you have the following classes:

```csharp
class A
{
    [Inject]
    public void Init()
    {
        ...
    }
}

class B
{
    [Inject]
    public void Init(A a)
    {
        ...
    }
}
```

And they are added to the container this way:

```csharp
var a = new A();
var b = new B();

Container.BindInstance(a);
Container.BindInstance(b);

Container.QueueForInject(a);
Container.QueueForInject(b);
```

Then, you can assume that A will have its inject method called before B, regardless of the order that they were added to the container.  This is nice in the case where you have some initialization logic that occurs in the `[Inject]` method for B, and which requires that A has been initialized.

This is also precisely how the initial MonoBehaviour's in the scene are injected.  They are all simply added to the container with the QueueForInject method.

### <a id="dicontainer-methods-rebind"></a>DiContainer Unbind / Rebind

It is possible to remove or replace bindings that were added in a previous bind statement.  Note however that using methods are often a sign of bad practice.

1. **Unbind** - Remove all bindings matching the given type/id from container.

    ```csharp
    Container.Bind<IFoo>().To<Foo>();

    // This will nullify the above statement
    Container.Unbind<IFoo>();
    ```

1. **Rebind** - Override existing bindings with a new one.  This is equivalent to calling unbind with the given type and then immediately calling bind afterwards.

    ```csharp
    Container.Bind<IFoo>().To<Foo>();

    Container.Rebind<IFoo>().To<Bar>();
    ```

### <a id="dicontainer-methods-other"></a>Other DiContainer methods

1.  **DiContainer.ParentContainers** - The parent containers for the given DiContainer.  For example, for the DiContainer associated with SceneContext, this will usually be the DiContainer associated with the ProjectContext (unless you're using Scene Parenting in which case it will be another SceneContext)
1.  **DiContainer.IsValidating** - Returns true if the container is being run for validation.  This can be useful in some edge cases where special logic needs to be added during the validation step only.
1.  **DiContainer.CreateSubContainer** - Creates a new container as a child of the current container.  This might be useful for custom factories that involve creating objects with complex inter-dependencies.  For example:

    ```csharp
    var subContainer = Container.CreateSubContainer();

    subContainer.Bind<Foo>();
    subContainer.Bind<Bar>();
    subContainer.Bind<Qux>();

    var foo = subContainer.Resolve<Foo>();
    ```

    Although in most cases you should probably use the FromSubContainerResolve methods rather than doing it this way.

1.  **DiContainer.HasBinding** - Returns true if a binding that matches the given type/id has already been added.  This can be useful if you want to avoid adding a duplicate binding that may have been added in a previous installer

    ```csharp
    if (!Container.HasBinding<IFoo>())
    {
        Container.Bind<IFoo>().To<Foo>().AsSingle();
    }
    ```

1.  **DiContainer.GetDependencyContracts** - Returns a list of all the types that the given type depends on.  This might be useful, for example, if you wanted to do some static analysis of your project, or if you wanted to automatically generate a dependency diagram, etc.

## <a id="questions"></a>Frequently Asked Questions

* **<a id="isthisoverkill"></a>Isn't this overkill?  I mean, is using statically accessible singletons really that bad?**

    For small enough projects, I would agree with you that using a global singleton might be easier and less complicated.  But as your project grows in size, using global singletons will make your code unwieldy.  Good code is basically synonymous with loosely coupled code, and to write loosely coupled code you need to (A) actually be aware of the dependencies between classes and (B) code to interfaces (however I don't literally mean to use interfaces everywhere, as explained [here](#overusinginterfaces))

    In terms of (A), using global singletons, it's not obvious at all what depends on what, and over time your code will become really convoluted, as everything will tend towards depending on everything.  There could always be some method somewhere deep in a call stack that does some hail mary request to some other class anywhere in your code base.  In terms of (B), you can't really code to interfaces with global singletons because you're always referring to a concrete class

    With a DI framework, in terms of (A), it's a bit more work to declare the dependencies you need up-front in your constructor, but this can be a good thing too because it forces you to be aware of the dependencies between classes.

    And in terms of (B), it also forces you to code to interfaces.  By declaring all your dependencies as constructor parameters, you are basically saying "in order for me to do X, I need these contracts fulfilled".  These constructor parameters might not actually be interfaces or abstract classes, but it doesn't matter - in an abstract sense, they are still contracts, which isn't the case when you are creating them within the class or using global singletons.

    Then the result will be more loosely coupled code, which will make it 100x easier to refactor, maintain, test, understand, re-use, etc.

* **<a id="ecs-integration">Is there a way to integrate with the upcoming Unity ECS?</a>**

    Currently there does not appear to be an official way to do custom injections into Unity ECS systems, however, there are <a href="https://forum.unity.com/threads/request-for-world-addmanager.539271/#post-3558224">some workarounds</a> until Unity hopefully addresses this.

* **<a id="aot-support"></a>Does this work on AOT platforms such as iOS and WebGL?**

    Yes.  However, there are a few things that you should be aware of.  One of the things that Unity's IL2CPP compiler does is strip out any code that is not used.  It calculates what code is used by statically analyzing the code to find usage.  This is great, except that this will sometimes strip out methods/types that we don't refer to explicitly (and instead access via reflection instead).

    In previous versions of Unity, when used with Zenject, IL2CPP would often strip out the constructors of classes because of this reason.  The recommended fix in these cases was to add an `[Inject]` attribute above the constructor.  Adding this attribute signals to IL2CPP to not strip out this method.  The convention was to use this attribute on all constructors.  However, in newer versions of IL2CPP this attribute is no longer necessary, because it seems that IL2CPP preserves constructors by default.

    Sometimes, another issue that can occur is with classes that have generic arguments and which are instantiated with a "value type" generic argument (eg. int, float, enums, anything deriving from struct, etc.).  In this case, compiling on AOT platforms will sometimes strip out the constructor, so Zenject will not be able to create the class and you will get a runtime error.  For example:

    ```csharp
        public class Foo<T1>
        {
            public Foo()
            {
                Debug.Log("Successfully created Foo!");
            }
        }

        public class Runner2 : MonoBehaviour
        {
            public void OnGUI()
            {
                if (GUI.Button(new Rect(100, 100, 500, 100), "Attempt to Create Foo"))
                {
                    var container = new DiContainer();

                    // This will throw exceptions on AOT platforms because the constructor for Foo<int> is stripped out of the build
                    container.Instantiate<Foo<int>>();

                    // This will run fine however, because string is not value type
                    //container.Instantiate<Foo<string>>();
                }
            }

            static void _AotWorkaround()
            {
                // As a workaround, we can explicitly reference the constructor here to force the AOT
                // compiler to leave it in the build
                // new Foo<int>();
            }
        }
    ```

    Normally, in a case like above where a constructor is being stripped out, we can force-include it by adding the `[Inject]` attribute on the Foo constructor, however this does not work for classes with generic types that include a value type.  Therefore, the recommended workarounds here are to either explicitly reference the constructor similar to what you see in the _AotWorkaround, or avoid using value type generic arguments.  One easy way to avoid using value types is to wrap it in a reference type (for example, by using something like <a href="https://gist.github.com/svermeulen/a6929e6e26f2de2cc697d24f108c5f85">this</a>)

* **<a id="faq-performance"></a>How is performance?**

    See <a href="#optimization_notes">here</a>

* **<a id="faq-multiple-threads"></a>Does Zenject support multithreading?**

    Yes, with a few caveats:
    - You need to enable the define `ZEN_MULTITHREADING` in player settings
    - Only the resolve and instantiate operations support multithreading.  The bindings that occur during the install phase must cannot be executed concurrently on multiple threads.  In other words, everything after the initial install should support multithreading.
    - Circular reference errors are handled less gracefully.  Instead of an exception with an error message that details the object graph with the circular reference, a StackOverflowException might be thrown
    - If you make heavy use of zenject from multiple threads at the same time, you might also want to enable the define `ZEN_INTERNAL_NO_POOLS` which will cause zenject to not use memory pools for internal operations.  This will cause more memory allocations however can be much faster in some cases because it will avoid hitting locks the memory pools uses to control access to the shared data across threads

* **<a id="howtousecoroutines"></a>How do I use Unity style Coroutines in normal C# classes?**

    With Zenject, there is less of a need to make every class a `MonoBehaviour`.  But it is often still desirable to be able to call `StartCoroutine` to add asynchronous methods.

    One solution here is to use a dedicated class and just call `StartCoroutine` on that instead.  For example:

    ```csharp
    public class AsyncProcessor : MonoBehaviour
    {
        // Purposely left empty
    }

    public class Foo : IInitializable
    {
        AsyncProcessor _asyncProcessor;

        public Foo(AsyncProcessor asyncProcessor)
        {
            _asyncProcessor = asyncProcessor;
        }

        public void Initialize()
        {
            _asyncProcessor.StartCoroutine(RunAsync());
        }

        public IEnumerator RunAsync()
        {
            Debug.Log("Foo started");
            yield return new WaitForSeconds(2.0f);
            Debug.Log("Foo finished");
        }
    }

    public class TestInstaller : MonoInstaller
    {
        public override void InstallBindings()
        {
            Container.Bind<IInitializable>().To<Foo>().AsSingle();
            Container.Bind<AsyncProcessor>().FromNewComponentOnNewGameObject().AsSingle();
        }
    }
    ```

    Another solution to this problem which I highly recommend is [UniRx](https://github.com/neuecc/UniRx).

    Yet another option is to use a coroutine library that implements similar functionality to what Unity provides.  See [here](https://github.com/svermeulen/UnityCoroutinesWithoutMonoBehaviours) for one example that we've used in the past at Modest Tree

* **<a id="more-samples"></a>Are there any more sample projects to look at?**

    Complete examples (with source) using zenject:

    * [Zenject Hero](https://github.com/Mathijs-Bakker/Zenject-Hero) - Remake of the classic Atari game H.E.R.O.   Based on Zenject 6
    * [Quick Golf](https://assetstore.unity.com/packages/templates/packs/quick-golf-67900) - Mini-golf game
    * [EcsRx Roguelike 2D](https://github.com/grofit/ecsrx.roguelike2d) - An example of a Roguelike 2d game using EcsRx and Zenject
    * [Push The Squares](https://assetstore.unity.com/packages/templates/packs/push-the-squares-69780) - This is the puzzle game in which you have to find the proper way to connect squares with stars of the same color. 
    * [Submarine](https://github.com/shiwano/submarine) - A mobile game that is made with Unity3D, RoR, and WebSocket server written in Go.
    * [Craberoid](https://github.com/Crabar/Craberoid-3.0) - Arkanoid clone

* **<a id="what-games-are-using-zenject"></a>What games/tools/libraries are using Zenject?**

    If you know of other projects that are using Zenject, please add a comment [here](https://github.com/modesttree/Zenject/issues/153) so that I can add it to this list.

    Games

    * Pokemon Go (both [iOS](https://itunes.apple.com/us/app/pokemon-go/id1094591345?mt=8) and [Android](https://play.google.com/store/apps/details?id=com.nianticlabs.pokemongo&hl=en))
    * [Zenject Hero](https://github.com/Mathijs-Bakker/Zenject-Hero) - Remake of the classic Atari game H.E.R.O.   Includes complete source.
    * [Viveport VR](https://www.youtube.com/watch?v=PfBQGtdHH7c)
    * [Spinball Carnival](https://play.google.com/store/apps/details?id=com.nerdcorps.pinballcritters&hl=en) (Android)
    * [Slugterra: Guardian Force](https://play.google.com/store/apps/details?id=com.nerdcorps.slugthree&hl=en) (Android)
    * [Submarine](https://github.com/shiwano/submarine) (iOS and Android)
    * [NOVA Black Holes](https://itunes.apple.com/us/app/nova-black-holes/id1114574985?mt=8) (iOS)
    * [Farm Away!](http://www.farmawaygame.com/) (iOS and Android)
    * [Build Away!](http://www.buildawaygame.com/) (iOS and Android)
    * Stick Soccer 2 ([iOS](https://itunes.apple.com/gb/app/stick-soccer-2/id1104214157?mt=8) and [Android](https://play.google.com/store/apps/details?id=com.sticksports.soccer2&hl=en_GB))
    * [Untethered](https://play.google.com/store/apps/details?id=com.numinousgames.Untethered&hl=en) (Google VR)
    * [Toy Clash](https://toyclash.com/) - ([GearVR](https://www.oculus.com/experiences/gear-vr/1407846952568081/))
    * [Bedtime Math App](http://bedtimemath.org/apps) - ([iOS](https://itunes.apple.com/us/app/bedtimemath/id637910701) and [Android](https://play.google.com/store/apps/details?id=com.twofours.bedtimemath))
    * [4 Pics 1 Word: John Einstein](https://play.google.com/store/apps/details?id=com.qantanstudio.impossiblequiz) (Android) - Puzzle game
    * [EcsRx Roguelike 2D](https://github.com/grofit/ecsrx.roguelike2d) - An example of a Roguelike 2d game using EcsRx and Zenject
    * [Golfriends](https://www.airconsole.com/#!play=com.octopusgames.golfriends) (WebGL) - Mini golf game using a combination of WebGL and mobile
    * Word Winner ([iOS](https://itunes.apple.com/us/app/id1404769349) and [Android](https://play.google.com/store/apps/details?id=com.SmoreGames.WordWinner)) - A Word Brain Game

    Libraries

    * [EcsRx](https://github.com/grofit/ecsrx) - A framework for Unity using the ECS pattern
    * [Karma](https://github.com/cgarciae/karma) - An MVC framework for Unity
    * [View Controller](http://blog.jamjardavies.co.uk/index.php/2016/04/12/view-controller-with-zenject/) - A view controller system
    * [Alensia](https://github.com/mysticfall/Alensia) - High level framework to build RPG style games using Unity

    Tools

    * [Modest 3D](http://www.modest3d.com/editor) (WebGL, WebPlayer, PC) - An IDE to allow users to quickly and easily create procedural training content
    * [Modest 3D Explorer](http://www.modest3d.com/explorer) (WebGL, WebPlayer, iOS, Android, PC, Windows Store) - A simple editor to quickly create a 3D presentation with some number of slides

* **<a id="circular-dependency-error"></a>I keep getting errors complaining about circular reference!  How to address this?**

If two classes are injected into each other and both classes use contructor injection, then obviously it is not possible for zenject to create both of these classes.  However, what you can do instead is switch to use method injection or field/property injection instead.  Or, alternatively, you could use the <a href="#just-in-time-resolve">LazyInject<> construct</a>

## <a id="cheatsheet"></a>Cheat Sheet

See <a href="Documentation/CheatSheet.md">here</a>.

## <a id="further-help"></a>Further Help

For general troubleshooting / support, please use the [zenject subreddit](http://www.reddit.com/r/zenject) or the [zenject google group](https://groups.google.com/forum/#!forum/zenject/).  If you have found a bug, you are also welcome to create an issue on the [github page](https://github.com/modesttree/Zenject), or a pull request if you have a fix / extension.  You can also follow [@Zenject](https://twitter.com/Zenject) on twitter for updates.  Finally, you can also email me directly at sfvermeulen@gmail.com

## <a id="release-notes"></a>Release Notes

See <a href="Documentation/ReleaseNotes.md">here</a>.

## <a id="license"></a>License

    The MIT License (MIT)

    Copyright (c) 2010-2015 Modest Tree Media  http://www.modesttree.com

    Permission is hereby granted, free of charge, to any person obtaining a copy
    of this software and associated documentation files (the "Software"), to deal
    in the Software without restriction, including without limitation the rights
    to use, copy, modify, merge, publish, distribute, sublicense, and/or sell
    copies of the Software, and to permit persons to whom the Software is
    furnished to do so, subject to the following conditions:

    The above copyright notice and this permission notice shall be included in all
    copies or substantial portions of the Software.

    THE SOFTWARE IS PROVIDED "AS IS", WITHOUT WARRANTY OF ANY KIND, EXPRESS OR
    IMPLIED, INCLUDING BUT NOT LIMITED TO THE WARRANTIES OF MERCHANTABILITY,
    FITNESS FOR A PARTICULAR PURPOSE AND NONINFRINGEMENT. IN NO EVENT SHALL THE
    AUTHORS OR COPYRIGHT HOLDERS BE LIABLE FOR ANY CLAIM, DAMAGES OR OTHER
    LIABILITY, WHETHER IN AN ACTION OF CONTRACT, TORT OR OTHERWISE, ARISING FROM,
    OUT OF OR IN CONNECTION WITH THE SOFTWARE OR THE USE OR OTHER DEALINGS IN THE
    SOFTWARE.
<|MERGE_RESOLUTION|>--- conflicted
+++ resolved
@@ -953,15 +953,13 @@
         }
         ```
 
-<<<<<<< HEAD
-    1. **ByInstance** - Initialize the subcontainer by directly using a given instance of DiContainer that you provide yourself.  This is only useful in some rare edge cases.
-=======
     1. **ByNewContextPrefabResource** - Initialize subcontainer instantiating a new prefab obtained via `Resources.Load`.  Note that the prefab must contain a `GameObjectContext` component attached to the root game object.
 
         ```csharp
         Container.Bind<Foo>().FromSubContainerResolve().ByNewContextPrefabResource("Path/To/MyPrefab");
         ```
->>>>>>> 7df0c414
+
+    1. **ByInstance** - Initialize the subcontainer by directly using a given instance of DiContainer that you provide yourself.  This is only useful in some rare edge cases.
 
 1. **FromSubContainerResolveAll** - Same as FromSubContainerResolve except will match multiple values or zero values.
 
