--- conflicted
+++ resolved
@@ -1,5 +1,4 @@
-<<<<<<< HEAD
-using System;
+﻿using System;
 using System.Collections;
 using System.Collections.Generic;
 using System.Linq;
@@ -28,9 +27,11 @@
     public class DiContainer
     {
         readonly Dictionary<BindingId, List<ProviderInfo>> _providers = new Dictionary<BindingId, List<ProviderInfo>>();
-        readonly List<DiContainer> _parentContainers = new List<DiContainer>();
-        readonly List<DiContainer> _ancestorContainers = new List<DiContainer>();
-        readonly Stack<LookupId> _resolvesInProgress = new Stack<LookupId>();
+        readonly DiContainer[] _parentContainers = new DiContainer[0];
+        readonly DiContainer[] _ancestorContainers = new DiContainer[0];
+
+        readonly HashSet<LookupId> _resolvesInProgress = new HashSet<LookupId>();
+        readonly HashSet<LookupId> _resolvesTwiceInProgress = new HashSet<LookupId>();
 
         readonly LazyInstanceInjector _lazyInjector;
 
@@ -101,12 +102,12 @@
         public DiContainer(IEnumerable<DiContainer> parentContainers, bool isValidating)
             : this(isValidating)
         {
-            _parentContainers = parentContainers.ToList();
-            _ancestorContainers = FlattenInheritanceChain();
+            _parentContainers = parentContainers.ToArray();
+            _ancestorContainers = FlattenInheritanceChain().ToArray();
 
             if (!_parentContainers.IsEmpty())
             {
-                for (int i = 0; i < _parentContainers.Count; i++)
+                for (int i = 0; i < _parentContainers.Length; i++)
                 {
                     _parentContainers[i].FlushBindings();
                 }
@@ -359,16 +360,17 @@
         {
             var info = new ProviderInfo(provider, condition, nonLazy);
 
-            if (_providers.ContainsKey(bindingId))
-            {
-                _providers[bindingId].Add(info);
+            List<ProviderInfo> providerInfos;
+            if (!_providers.TryGetValue(bindingId, out providerInfos))
+            {
+                _providers.Add(bindingId, new List<ProviderInfo> { info });
             }
             else
             {
-                _providers.Add(bindingId, new List<ProviderInfo> { info });
-            }
-        }
-
+                providerInfos.Add(info);
+            }
+        }
+        
         void GetProviderMatches(
             InjectContext context, List<ProviderPair> buffer)
         {
@@ -399,7 +401,6 @@
         ProviderPair? GetSingleProviderMatch(InjectContext context)
         {
             Assert.IsNotNull(context);
-
             var bindingId = context.BindingId;
             var sourceType = context.SourceType;
 
@@ -408,22 +409,17 @@
             ProviderPair? selected = null;
             int selectedDistance = Int32.MaxValue;
             bool selectedHasCondition = false;
-
             bool ambiguousSelection = false;
-
             ForAllContainersToLookup(sourceType, container =>
             {
                 int curDistance = GetContainerHeirarchyDistance(container);
-
                 if (curDistance > selectedDistance)
                 {
-                    // If matching provider was already found lower in the hierarchy => don't search for a new one,
+                    // If matching provider was already found lower in the hierarchy => don't search for a new one, 
                     // because there can't be a better or equal provider in this container.
                     return;
                 }
-
                 var localProviders = container.GetLocalProviders(bindingId);
-
                 foreach (var provider in localProviders)
                 {
                     bool curHasCondition = provider.Condition != null;
@@ -434,35 +430,29 @@
                         continue;
                     }
 
-                    // The distance can't decrease because we are iterating over the containers with increasing distance.
+                    // The distance can't decrease becuase we are iterating over the containers with increasing distance.
                     // The distance can't increase because  we skip the container if the distance is greater than selected
                     // So the distances are equal and only the condition can help resolving the amiguity.
                     Assert.That(selected == null || selectedDistance == curDistance);
 
-                    if (selected != null)
-                    {
-                        if (curHasCondition)
+                    if (curHasCondition)
+                    {
+                        if (selectedHasCondition)
                         {
-                            if (selectedHasCondition)
-                            {
-                                // Both have conditions - ambiguous
-                                ambiguousSelection = true;
-                            }
-                            else
-                            {
-                                // ambiguity is resolved because a provider with condition was found.
-                                ambiguousSelection = false;
-                            }
+                            // both providers have condition and are on equal depth
+                            ambiguousSelection = true;
                         }
                         else
                         {
-                            if (selectedHasCondition)
-                            {
-                                // Selected wins because it has a condition so skip it
-                                continue;
-                            }
-
-                            // Both do not have conditions - ambiguous
+                            // ambiguity is resolved because a provider with condition was found.
+                            ambiguousSelection = false;
+                        }
+                    }
+                    else
+                    {
+                        if (selected != null && !selectedHasCondition)
+                        {
+                            // both providers don't have a condition and are on equal depth
                             ambiguousSelection = true;
                         }
                     }
@@ -488,7 +478,6 @@
                         : " while building object with type '{0}'".Fmt(context.ObjectType)),
                     context.GetObjectGraphString());
             }
-
             return selected;
         }
 
@@ -503,27 +492,27 @@
                 }
                 case InjectSources.Parent:
                 {
-                    for (int i = 0; i < _parentContainers.Count; i++)
-                    {
-                        action(_parentContainers[i]);
+                    foreach (var parentContainer in _parentContainers)
+                    {
+                        action(parentContainer);
                     }
                     break;
                 }
                 case InjectSources.Any:
                 {
                     action(this);
-                    for (int i = 0; i < _ancestorContainers.Count; i++)
-                    {
-                        action(_ancestorContainers[i]);
+                    foreach (var ancestor in _ancestorContainers)
+                    {
+                        action(ancestor);
                     }
                     break;
                 }
                 case InjectSources.AnyParent:
                 {
-                    for (int i = 0; i < _ancestorContainers.Count; i++)
-                    {
-                        action(_ancestorContainers[i]);
-                    }
+                    foreach (var ancestor in _ancestorContainers)
+                    {
+                        action(ancestor);
+                    }
                     break;
                 }
                 default:
@@ -546,7 +535,7 @@
             {
                 var current = containerQueue.Dequeue();
 
-                foreach (var parent in current.ParentContainers)
+                foreach (var parent in current._parentContainers)
                 {
                     if (!processed.Contains(parent))
                     {
@@ -562,13 +551,6 @@
         void GetLocalProviderPairs(BindingId bindingId, List<ProviderPair> buffer)
         {
             buffer.AddRange(GetLocalProviders(bindingId).Select(x => new ProviderPair(x, this)));
-        }
-
-        void GetProvidersForContract(
-            BindingId bindingId, InjectSources sourceType, List<ProviderPair> buffer)
-        {
-            ForAllContainersToLookup(sourceType, container => container.FlushBindings());
-            ForAllContainersToLookup(sourceType, container => container.GetLocalProviderPairs(bindingId, buffer));
         }
 
         List<ProviderInfo> GetLocalProviders(BindingId bindingId)
@@ -588,6 +570,13 @@
             }
 
             return new List<ProviderInfo>();
+        }
+
+        void GetProvidersForContract(
+            BindingId bindingId, InjectSources sourceType, List<ProviderPair> buffer)
+        {
+            ForAllContainersToLookup(sourceType, container => container.FlushBindings());
+            ForAllContainersToLookup(sourceType, container => container.GetLocalProviderPairs(bindingId, buffer));
         }
 
         void GetLocalProviders(BindingId bindingId, List<ProviderInfo> buffer)
@@ -777,7 +766,7 @@
             if (providerPair == null)
             {
                 throw Assert.CreateException(
-                    "Unable to resolve unique match for type '{0}'{1}. \nObject graph:\n{2}",
+                    "Unable to resolve type '{0}'{1}. \nObject graph:\n{2}",
                     context.MemberType.ToString() + (context.Identifier == null ? "" : " with ID '{0}'".Fmt(context.Identifier.ToString())),
                     (context.ObjectType == null ? "" : " while building object with type '{0}'".Fmt(context.ObjectType)),
                     context.GetObjectGraphString());
@@ -975,24 +964,38 @@
                 // transient) and the process continues indefinitely
 
                 var providerContainer = providerPair.Container;
-
-                //TODO: optimize
-                if (providerContainer._resolvesInProgress.Where(x => x.Equals(lookupId)).HasAtLeast(2))
+                
+                if (providerContainer._resolvesTwiceInProgress.Contains(lookupId))
                 {
                     // Allow one before giving up so that you can do circular dependencies via postinject or fields
                     throw Assert.CreateException(
                         "Circular dependency detected! \nObject graph:\n {0}", context.GetObjectGraphString());
                 }
 
-                providerContainer._resolvesInProgress.Push(lookupId);
+
+                bool twice = false;
+                if (!providerContainer._resolvesInProgress.Add(lookupId))
+                {
+                    bool added = providerContainer._resolvesTwiceInProgress.Add(lookupId);
+                    Assert.That(added);
+                    twice = true;
+                }
                 try
                 {
                     return provider.GetAllInstances(context);
                 }
                 finally
                 {
-                    Assert.That(providerContainer._resolvesInProgress.Peek().Equals(lookupId));
-                    providerContainer._resolvesInProgress.Pop();
+                    if (twice)
+                    {
+                        bool removed = providerContainer._resolvesTwiceInProgress.Remove(lookupId);
+                        Assert.That(removed);
+                    }
+                    else
+                    {
+                        bool removed = providerContainer._resolvesInProgress.Remove(lookupId);
+                        Assert.That(removed);
+                    }
                 }
             }
             else
@@ -2262,7 +2265,7 @@
         // Do not use this - it is for internal use only
         public void FlushBindings()
         {
-            while (!_currentBindings.IsEmpty())
+            while (_currentBindings.Count > 0)
             {
                 var binding = _currentBindings.Dequeue();
 
@@ -2373,7 +2376,7 @@
         {
             var bindInfo = new BindInfo();
             bindInfo.ContractTypes.AddRange(contractTypes);
-            bindInfo.ContextInfo = contextInfo;
+            bindInfo.SetContextInfo(contextInfo);
             return BindInternal(bindInfo);
         }
 
@@ -2434,7 +2437,7 @@
             var bindInfo = new BindInfo();
 
             bindInfo.ContractTypes.AddRange(type.Interfaces());
-            bindInfo.ContextInfo = "BindInterfacesTo({0})".Fmt(type);
+            bindInfo.SetContextInfo("BindInterfacesTo({0})".Fmt(type));
 
             // Almost always, you don't want to use the default AsTransient so make them type it
             bindInfo.RequireExplicitScope = true;
@@ -2454,7 +2457,7 @@
             bindInfo.ContractTypes.AddRange(type.Interfaces());
             bindInfo.ContractTypes.Add(type);
 
-            bindInfo.ContextInfo = "BindInterfacesAndSelfTo({0})".Fmt(type);
+            bindInfo.SetContextInfo("BindInterfacesAndSelfTo({0})".Fmt(type));
 
             // Almost always, you don't want to use the default AsTransient so make them type it
             bindInfo.RequireExplicitScope = true;
@@ -3106,3185 +3109,6 @@
 
         struct ProviderPair
         {
-            public ProviderInfo ProviderInfo
-            {
-                get;
-                private set;
-            }
-
-            public DiContainer Container
-            {
-                get;
-                private set;
-            }
-
-            public ProviderPair(ProviderInfo info, DiContainer container)
-            {
-                ProviderInfo = info;
-                Container = container;
-            }
-        }
-
-        struct LookupId
-        {
-            public IProvider Provider
-            {
-                get; private set;
-            }
-
-            public BindingId BindingId
-            {
-                get; private set;
-            }
-
-            public LookupId(IProvider provider, BindingId bindingId)
-            {
-                Provider = provider;
-                BindingId = bindingId;
-            }
-        }
-
-        public class ProviderInfo
-        {
-            public ProviderInfo(IProvider provider, BindingCondition condition, bool nonLazy)
-            {
-                Provider = provider;
-                Condition = condition;
-                NonLazy = nonLazy;
-            }
-
-            public bool NonLazy
-            {
-                get;
-                private set;
-            }
-
-            public IProvider Provider
-            {
-                get;
-                private set;
-            }
-
-            public BindingCondition Condition
-            {
-                get;
-                private set;
-            }
-        }
-    }
-}
-=======
-﻿using System;
-using System.Collections;
-using System.Collections.Generic;
-using System.Linq;
-using ModestTree;
-using ModestTree.Util;
-using Zenject.Internal;
-
-#if !NOT_UNITY3D
-using UnityEngine;
-#endif
-
-namespace Zenject
-{
-    public delegate bool BindingCondition(InjectContext c);
-
-    public class InjectArgs
-    {
-        public List<TypeValuePair> ExtraArgs;
-        public InjectContext Context;
-    }
-
-    // Responsibilities:
-    // - Expose methods to configure object graph via BindX() methods
-    // - Look up bound values via Resolve() method
-    // - Instantiate new values via InstantiateX() methods
-    public class DiContainer
-    {
-        readonly Dictionary<BindingId, List<ProviderInfo>> _providers = new Dictionary<BindingId, List<ProviderInfo>>();
-        readonly DiContainer[] _parentContainers = new DiContainer[0];
-        readonly DiContainer[] _ancestorContainers = new DiContainer[0];
-
-        readonly HashSet<LookupId> _resolvesInProgress = new HashSet<LookupId>();
-        readonly HashSet<LookupId> _resolvesTwiceInProgress = new HashSet<LookupId>();
-
-        readonly LazyInstanceInjector _lazyInjector;
-
-        readonly SingletonMarkRegistry _singletonMarkRegistry = new SingletonMarkRegistry();
-        readonly Queue<IBindingFinalizer> _currentBindings = new Queue<IBindingFinalizer>();
-        readonly List<IBindingFinalizer> _childBindings = new List<IBindingFinalizer>();
-
-        readonly List<ILazy> _lateBindingsToValidate = new List<ILazy>();
-
-#if !NOT_UNITY3D
-        Context _context;
-#endif
-
-        bool _isFinalizingBinding;
-        bool _isValidating;
-        bool _isInstalling;
-        bool _hasDisplayedInstallWarning;
-
-        public DiContainer(bool isValidating)
-        {
-            _isValidating = isValidating;
-
-            _lazyInjector = new LazyInstanceInjector(this);
-
-            ShouldCheckForInstallWarning = true;
-
-            InstallDefaultBindings();
-            FlushBindings();
-            Assert.That(_currentBindings.IsEmpty());
-        }
-
-        internal SingletonMarkRegistry SingletonMarkRegistry
-        {
-            get { return _singletonMarkRegistry; }
-        }
-
-        void InstallDefaultBindings()
-        {
-            Bind<DiContainer>().FromInstance(this);
-            Bind(typeof(Lazy<>)).FromMethodUntyped(CreateLazyBinding).Lazy();
-        }
-
-        object CreateLazyBinding(InjectContext context)
-        {
-            // By cloning it this also means that Ids, optional, etc. are forwarded properly
-            var newContext = context.Clone();
-            newContext.MemberType = context.MemberType.GenericArguments().Single();
-
-            var result = Activator.CreateInstance(
-                typeof(Lazy<>).MakeGenericType(newContext.MemberType), new object[] { this, newContext });
-
-            if (_isValidating)
-            {
-                // Unfortunately we can't validate each lazy binding here
-                // because that could result in circular reference exceptions
-                // And that might be exactly why you're using lazy in the first place
-                _lateBindingsToValidate.Add(((ILazy)result));
-            }
-
-            return result;
-        }
-
-        public DiContainer()
-            : this(false)
-        {
-        }
-
-        public DiContainer(IEnumerable<DiContainer> parentContainers, bool isValidating)
-            : this(isValidating)
-        {
-            _parentContainers = parentContainers.ToArray();
-            _ancestorContainers = FlattenInheritanceChain().ToArray();
-
-            if (!_parentContainers.IsEmpty())
-            {
-                for (int i = 0; i < _parentContainers.Length; i++)
-                {
-                    _parentContainers[i].FlushBindings();
-                }
-
-#if !NOT_UNITY3D
-                DefaultParent = _parentContainers.First().DefaultParent;
-#endif
-
-                // Make sure to avoid duplicates which could happen if a parent container
-                // appears multiple times in the inheritance chain
-                foreach (var ancestorContainer in _ancestorContainers.Distinct())
-                {
-                    foreach (var binding in ancestorContainer._childBindings)
-                    {
-                        if (ShouldInheritBinding(binding, ancestorContainer))
-                        {
-                            FinalizeBinding(binding);
-                        }
-                    }
-                }
-
-                Assert.That(_currentBindings.IsEmpty());
-                Assert.That(_childBindings.IsEmpty());
-            }
-        }
-
-        bool ShouldInheritBinding(IBindingFinalizer binding, DiContainer ancestorContainer)
-        {
-            if (binding.BindingInheritanceMethod == BindingInheritanceMethods.CopyIntoAll
-                || binding.BindingInheritanceMethod == BindingInheritanceMethods.MoveIntoAll)
-            {
-                return true;
-            }
-
-            if ((binding.BindingInheritanceMethod == BindingInheritanceMethods.CopyDirectOnly
-                    || binding.BindingInheritanceMethod == BindingInheritanceMethods.MoveDirectOnly)
-                && _parentContainers.Contains(ancestorContainer))
-            {
-                return true;
-            }
-
-            return false;
-        }
-
-        public DiContainer(IEnumerable<DiContainer> parentContainers)
-            : this(parentContainers, false)
-        {
-        }
-
-#if !NOT_UNITY3D
-        Context Context
-        {
-            get
-            {
-                if (_context == null)
-                {
-                    _context = Resolve<Context>();
-                    Assert.IsNotNull(_context);
-                }
-
-                return _context;
-            }
-        }
-#endif
-
-        public bool ShouldCheckForInstallWarning
-        {
-            get; set;
-        }
-
-        // When true, this will throw exceptions whenever we create new game objects
-        // This is helpful when used in places like EditorWindowKernel where we can't
-        // assume that there is a "scene" to place objects
-        public bool AssertOnNewGameObjects
-        {
-            get;
-            set;
-        }
-
-#if !NOT_UNITY3D
-
-        public Transform DefaultParent
-        {
-            get;
-            set;
-        }
-#endif
-
-        public IEnumerable<DiContainer> ParentContainers
-        {
-            get { return _parentContainers; }
-        }
-
-        public bool ChecksForCircularDependencies
-        {
-            get
-            {
-#if ZEN_MULTITHREADING
-                // When multithreading is supported we can't use a static field to track the lookup
-                // TODO: We could look at the inject context though
-                return false;
-#else
-                return true;
-#endif
-            }
-        }
-
-        public bool IsValidating
-        {
-            get { return _isValidating; }
-        }
-
-        // When this is true, it will log warnings when Resolve or Instantiate
-        // methods are called
-        // Used to ensure that Resolve and Instantiate methods are not called
-        // during bind phase.  This is important since Resolve and Instantiate
-        // make use of the bindings, so if the bindings are not complete then
-        // unexpected behaviour can occur
-        public bool IsInstalling
-        {
-            get { return _isInstalling; }
-            set { _isInstalling = value; }
-        }
-
-        public IEnumerable<BindingId> AllContracts
-        {
-            get
-            {
-                FlushBindings();
-                return _providers.Keys;
-            }
-        }
-
-        public void ResolveDependencyRoots()
-        {
-            FlushBindings();
-            foreach (var bindingPair in _providers)
-            {
-                foreach (var provider in bindingPair.Value)
-                {
-                    if (provider.NonLazy)
-                    {
-                        using (var block = DisposeBlock.Spawn())
-                        {
-                            var context = InjectContext.Pool.Spawn(this, bindingPair.Key.Type)
-                                .AttachedTo(block);
-
-                            context.Identifier = bindingPair.Key.Identifier;
-                            context.SourceType = InjectSources.Local;
-                            context.Optional = true;
-
-                            var providerPair = new ProviderPair(provider, this);
-                            var matches = SafeGetInstances(providerPair, context);
-                            Assert.That(matches.Any());
-                        }
-                    }
-                }
-            }
-        }
-
-        // This will instantiate any binding that results in a type that derives from IValidatable
-        // Note that we are looking at both the contract type and the mapped derived type
-        // This means if you add the binding 'Container.Bind<IFoo>().To<Foo>()'
-        // and Foo derives from both IFoo and IValidatable, then Foo will be instantiated
-        // and then Validate() will be called on it.  Note that this will happen even if Foo is not
-        // referenced anywhere in the normally resolved object graph
-        public void ValidateValidatables()
-        {
-            Assert.That(IsValidating);
-
-#if !NOT_UNITY3D
-            Assert.That(Application.isEditor);
-#endif
-
-            foreach (var pair in _providers.ToList())
-            {
-                var bindingId = pair.Key;
-                var providers = pair.Value;
-
-                List<ProviderInfo> validatableProviders;
-
-                using (var injectContext = InjectContext.Pool.Spawn(this, bindingId.Type))
-                {
-                    injectContext.Identifier = bindingId.Identifier;
-
-                    if (bindingId.Type.DerivesFrom<IValidatable>())
-                    {
-                        validatableProviders = providers;
-                    }
-                    else
-                    {
-                        validatableProviders = providers
-                            .Where(x => x.Provider.GetInstanceType(injectContext)
-                                    .DerivesFrom<IValidatable>()).ToList();
-                    }
-
-                    foreach (var provider in validatableProviders)
-                    {
-                        var validatable = provider.Provider.GetInstance(injectContext) as IValidatable;
-
-                        if (validatable != null)
-                        {
-                            validatable.Validate();
-                        }
-                    }
-                }
-            }
-
-            foreach (var lazy in _lateBindingsToValidate)
-            {
-                lazy.Validate();
-            }
-        }
-
-        public DiContainer CreateSubContainer()
-        {
-            return CreateSubContainer(_isValidating);
-        }
-
-        public void QueueForInject(object instance)
-        {
-            _lazyInjector.AddInstance(instance);
-        }
-
-        public void FlushInjectQueue()
-        {
-            _lazyInjector.LazyInjectAll();
-        }
-
-        // Note: this only does anything useful during the injection phase
-        // It will inject on the given instance if it hasn't already been injected, but only
-        // if the given instance has been queued for inject already by calling QueueForInject
-        // In some rare cases this can be useful - for example if you want to add a binding in a
-        // a higher level container to a resolve inside a lower level game object context container
-        // since in this case you need the game object context to be injected so you can access its
-        // Container property
-        public T LazyInject<T>(T instance)
-        {
-            _lazyInjector.LazyInject(instance);
-            return instance;
-        }
-
-        DiContainer CreateSubContainer(bool isValidating)
-        {
-            return new DiContainer(new DiContainer[] { this }, isValidating);
-        }
-
-        public void RegisterProvider(
-            BindingId bindingId, BindingCondition condition, IProvider provider, bool nonLazy)
-        {
-            var info = new ProviderInfo(provider, condition, nonLazy);
-
-            List<ProviderInfo> providerInfos;
-            if (!_providers.TryGetValue(bindingId, out providerInfos))
-            {
-                _providers.Add(bindingId, new List<ProviderInfo> { info });
-            }
-            else
-            {
-                providerInfos.Add(info);
-            }
-        }
-        
-        void GetProviderMatches(
-            InjectContext context, List<ProviderPair> buffer)
-        {
-            Assert.IsNotNull(context);
-            Assert.That(buffer.IsEmpty());
-
-            using (var block = DisposeBlock.Spawn())
-            {
-                var allMatches = ListPool<ProviderPair>.Instance.SpawnWrapper()
-                    .AttachedTo(block).Value;
-
-                GetProvidersForContract(
-                    context.BindingId, context.SourceType, allMatches);
-
-                for (int i = 0; i < allMatches.Count; i++)
-                {
-                    var match = allMatches[i];
-
-                    if (match.ProviderInfo.Condition == null
-                        || match.ProviderInfo.Condition(context))
-                    {
-                        buffer.Add(match);
-                    }
-                }
-            }
-        }
-
-        ProviderPair? GetSingleProviderMatch(InjectContext context)
-        {
-            Assert.IsNotNull(context);
-            var bindingId = context.BindingId;
-            var sourceType = context.SourceType;
-
-            ForAllContainersToLookup(sourceType, container => container.FlushBindings());
-
-            ProviderPair? selected = null;
-            int selectedDistance = Int32.MaxValue;
-            bool selectedHasCondition = false;
-            bool ambiguousSelection = false;
-            ForAllContainersToLookup(sourceType, container =>
-            {
-                int curDistance = GetContainerHeirarchyDistance(container);
-                if (curDistance > selectedDistance)
-                {
-                    // If matching provider was already found lower in the hierarchy => don't search for a new one, 
-                    // because there can't be a better or equal provider in this container.
-                    return;
-                }
-                var localProviders = container.GetLocalProviders(bindingId);
-                foreach (var provider in localProviders)
-                {
-                    bool curHasCondition = provider.Condition != null;
-
-                    if (curHasCondition && !provider.Condition(context))
-                    {
-                        // The condition is not satisfied
-                        continue;
-                    }
-
-                    // The distance can't decrease becuase we are iterating over the containers with increasing distance.
-                    // The distance can't increase because  we skip the container if the distance is greater than selected
-                    // So the distances are equal and only the condition can help resolving the amiguity.
-                    Assert.That(selected == null || selectedDistance == curDistance);
-
-                    if (curHasCondition)
-                    {
-                        if (selectedHasCondition)
-                        {
-                            // both providers have condition and are on equal depth
-                            ambiguousSelection = true;
-                        }
-                        else
-                        {
-                            // ambiguity is resolved because a provider with condition was found.
-                            ambiguousSelection = false;
-                        }
-                    }
-                    else
-                    {
-                        if (selected != null && !selectedHasCondition)
-                        {
-                            // both providers don't have a condition and are on equal depth
-                            ambiguousSelection = true;
-                        }
-                    }
-
-                    if (ambiguousSelection)
-                    {
-                        continue;
-                    }
-
-                    selectedDistance = curDistance;
-                    selectedHasCondition = curHasCondition;
-                    selected = new ProviderPair(provider, container);
-                }
-            });
-
-            if (ambiguousSelection)
-            {
-                throw Assert.CreateException(
-                    "Found multiple matches when only one was expected for type '{0}'{1}. \nObject graph:\n {2}",
-                    context.MemberType,
-                    (context.ObjectType == null
-                        ? ""
-                        : " while building object with type '{0}'".Fmt(context.ObjectType)),
-                    context.GetObjectGraphString());
-            }
-            return selected;
-        }
-
-        void ForAllContainersToLookup(InjectSources sourceType, Action<DiContainer> action)
-        {
-            switch (sourceType)
-            {
-                case InjectSources.Local:
-                {
-                    action(this);
-                    break;
-                }
-                case InjectSources.Parent:
-                {
-                    foreach (var parentContainer in _parentContainers)
-                    {
-                        action(parentContainer);
-                    }
-                    break;
-                }
-                case InjectSources.Any:
-                {
-                    action(this);
-                    foreach (var ancestor in _ancestorContainers)
-                    {
-                        action(ancestor);
-                    }
-                    break;
-                }
-                case InjectSources.AnyParent:
-                {
-                    foreach (var ancestor in _ancestorContainers)
-                    {
-                        action(ancestor);
-                    }
-                    break;
-                }
-                default:
-                {
-                    throw Assert.CreateException();
-                }
-            }
-        }
-
-        // Get the full list of ancestor Di Containers, making sure to avoid
-        // duplicates and also order them in a breadth-first way
-        List<DiContainer> FlattenInheritanceChain()
-        {
-            var processed = new List<DiContainer>();
-
-            var containerQueue = new Queue<DiContainer>();
-            containerQueue.Enqueue(this);
-
-            while (containerQueue.Count > 0)
-            {
-                var current = containerQueue.Dequeue();
-
-                foreach (var parent in current._parentContainers)
-                {
-                    if (!processed.Contains(parent))
-                    {
-                        processed.Add(parent);
-                        containerQueue.Enqueue(parent);
-                    }
-                }
-            }
-
-            return processed;
-        }
-
-        void GetLocalProviderPairs(BindingId bindingId, List<ProviderPair> buffer)
-        {
-            buffer.AddRange(GetLocalProviders(bindingId).Select(x => new ProviderPair(x, this)));
-        }
-
-        List<ProviderInfo> GetLocalProviders(BindingId bindingId)
-        {
-            List<ProviderInfo> localProviders;
-
-            if (_providers.TryGetValue(bindingId, out localProviders))
-            {
-                return localProviders;
-            }
-
-            // If we are asking for a List<int>, we should also match for any localProviders that are bound to the open generic type List<>
-            // Currently it only matches one and not the other - not totally sure if this is better than returning both
-            if (bindingId.Type.IsGenericType() && _providers.TryGetValue(new BindingId(bindingId.Type.GetGenericTypeDefinition(), bindingId.Identifier), out localProviders))
-            {
-                return localProviders;
-            }
-
-            return new List<ProviderInfo>();
-        }
-
-        void GetProvidersForContract(
-            BindingId bindingId, InjectSources sourceType, List<ProviderPair> buffer)
-        {
-            ForAllContainersToLookup(sourceType, container => container.FlushBindings());
-            ForAllContainersToLookup(sourceType, container => container.GetLocalProviderPairs(bindingId, buffer));
-        }
-
-        void GetLocalProviders(BindingId bindingId, List<ProviderInfo> buffer)
-        {
-            List<ProviderInfo> localProviders;
-
-            if (_providers.TryGetValue(bindingId, out localProviders))
-            {
-                buffer.AddRange(localProviders);
-                return;
-            }
-
-            // If we are asking for a List<int>, we should also match for any localProviders that are bound to the open generic type List<>
-            // Currently it only matches one and not the other - not totally sure if this is better than returning both
-            if (bindingId.Type.IsGenericType() && _providers.TryGetValue(new BindingId(bindingId.Type.GetGenericTypeDefinition(), bindingId.Identifier), out localProviders))
-            {
-                buffer.AddRange(localProviders);
-                return;
-            }
-        }
-
-        public void Install<TInstaller>()
-            where TInstaller : Installer
-        {
-            Instantiate<TInstaller>().InstallBindings();
-        }
-
-        // Note: You might want to use Installer<> as your base class instead to allow
-        // for strongly typed parameters
-        public void Install<TInstaller>(object[] extraArgs)
-            where TInstaller : Installer
-        {
-            Instantiate<TInstaller>(extraArgs).InstallBindings();
-        }
-
-        public IList ResolveAll(InjectContext context)
-        {
-            using (var block = DisposeBlock.Spawn())
-            {
-                var buffer = ListPool<object>.Instance.SpawnWrapper()
-                    .AttachedTo(block).Value;
-                ResolveAllInternal(context, buffer);
-                return ReflectionUtil.CreateGenericList(context.MemberType, buffer);
-            }
-        }
-
-        void ResolveAllInternal(InjectContext context, List<object> buffer)
-        {
-            Assert.IsNotNull(context);
-            // Note that different types can map to the same provider (eg. a base type to a concrete class and a concrete class to itself)
-
-            FlushBindings();
-            CheckForInstallWarning(context);
-
-            using (var block = DisposeBlock.Spawn())
-            {
-                var matches = ListPool<ProviderPair>.Instance.SpawnWrapper()
-                    .AttachedTo(block).Value;
-
-                GetProviderMatches(context, matches);
-
-                if (matches.IsEmpty())
-                {
-                    if (!context.Optional)
-                    {
-                        throw Assert.CreateException(
-                            "Could not find required dependency with type '{0}' \nObject graph:\n {1}", context.MemberType, context.GetObjectGraphString());
-                    }
-
-                    return;
-                }
-
-                var allInstances = ListPool<object>.Instance.SpawnWrapper()
-                    .AttachedTo(block).Value;
-
-                for (int i = 0; i < matches.Count; i++)
-                {
-                    var match = matches[i];
-                    var instances = SafeGetInstances(match, context);
-
-                    for (int k = 0; k < instances.Count; k++)
-                    {
-                        allInstances.Add(instances[k]);
-                    }
-                }
-
-                if (allInstances.Count == 0 && !context.Optional)
-                {
-                    throw Assert.CreateException(
-                        "Could not find required dependency with type '{0}'.  Found providers but they returned zero results!", context.MemberType);
-                }
-
-                if (IsValidating)
-                {
-                    for (int i = 0; i < allInstances.Count; i++)
-                    {
-                        var instance = allInstances[i];
-
-                        if (instance is ValidationMarker)
-                        {
-                            allInstances[i] = context.MemberType.GetDefaultValue();
-                        }
-                    }
-                }
-
-                buffer.AddRange(allInstances);
-            }
-        }
-
-        void CheckForInstallWarning(InjectContext context)
-        {
-            if (!ShouldCheckForInstallWarning)
-            {
-                return;
-            }
-
-            Assert.IsNotNull(context);
-#if DEBUG || UNITY_EDITOR
-            if (!_isInstalling)
-            {
-                return;
-            }
-
-            if (_hasDisplayedInstallWarning)
-            {
-                return;
-            }
-
-            if (context == null)
-            {
-                // No way to tell whether this is ok or not so just assume ok
-                return;
-            }
-
-#if UNITY_EDITOR
-            if (context.MemberType.DerivesFrom<Context>())
-            {
-                // This happens when getting default transform parent so ok
-                return;
-            }
-#endif
-
-            var rootContext = context.ParentContextsAndSelf.Last();
-
-            if (rootContext.MemberType.DerivesFrom<IInstaller>())
-            {
-                // Resolving/instantiating/injecting installers is valid during install phase
-                return;
-            }
-
-            _hasDisplayedInstallWarning = true;
-            // Feel free to comment this out if you are comfortable with this practice
-            ModestTree.Log.Warn("Zenject Warning: It is bad practice to call Inject/Resolve/Instantiate before all the Installers have completed!  This is important to ensure that all bindings have properly been installed in case they are needed when injecting/instantiating/resolving.  Detected when operating on type '{0}'.  If you don't care about this, you can remove this warning or set 'Container.ShouldCheckForInstallWarning' to false.", rootContext.MemberType);
-#endif
-        }
-
-        // Returns the concrete type that would be returned with Resolve<T>
-        // without actually instantiating it
-        // This is safe to use within installers
-        public Type ResolveType<T>()
-        {
-            return ResolveType(typeof(T));
-        }
-
-        // Returns the concrete type that would be returned with Resolve(type)
-        // without actually instantiating it
-        // This is safe to use within installers
-        public Type ResolveType(Type type)
-        {
-            using (var context = InjectContext.Pool.Spawn(this, type))
-            {
-                return ResolveType(context);
-            }
-        }
-
-        // Returns the concrete type that would be returned with Resolve(context)
-        // without actually instantiating it
-        // This is safe to use within installers
-        public Type ResolveType(InjectContext context)
-        {
-            Assert.IsNotNull(context);
-
-            FlushBindings();
-
-            var providerPair = TryGetUniqueProvider(context);
-
-            if (providerPair == null)
-            {
-                throw Assert.CreateException(
-                    "Unable to resolve type '{0}'{1}. \nObject graph:\n{2}",
-                    context.MemberType.ToString() + (context.Identifier == null ? "" : " with ID '{0}'".Fmt(context.Identifier.ToString())),
-                    (context.ObjectType == null ? "" : " while building object with type '{0}'".Fmt(context.ObjectType)),
-                    context.GetObjectGraphString());
-            }
-
-            return providerPair.Value.ProviderInfo.Provider.GetInstanceType(context);
-        }
-
-        public List<Type> ResolveTypeAll(Type type)
-        {
-            return ResolveTypeAll(type, null);
-        }
-
-        public List<Type> ResolveTypeAll(Type type, object identifier)
-        {
-            using (var context = InjectContext.Pool.Spawn(this, type))
-            {
-                context.Identifier = identifier;
-                return ResolveTypeAll(context);
-            }
-        }
-
-        // Returns all the types that would be returned if ResolveAll was called with the given values
-        public List<Type> ResolveTypeAll(InjectContext context)
-        {
-            Assert.IsNotNull(context);
-
-            FlushBindings();
-
-            using (var block = DisposeBlock.Spawn())
-            {
-                var matches = ListPool<ProviderPair>.Instance.SpawnWrapper()
-                    .AttachedTo(block).Value;
-
-                GetProviderMatches(context, matches);
-
-                if (matches.Count > 0 )
-                {
-                    return matches.Select(
-                        x => x.ProviderInfo.Provider.GetInstanceType(context))
-                        .Where(x => x != null).ToList();
-                }
-
-                return new List<Type> {};
-            }
-        }
-
-        /// <summary>
-        /// Try looking up a single provider for a given context
-        /// </summary>
-        /// <returns>Provider pair if found, null otherwise</returns>
-        /// <exception cref="ZenjectException">If there is unresolvable ambiguity</exception>
-        ProviderPair? TryGetUniqueProvider(InjectContext context)
-        {
-            Assert.IsNotNull(context);
-            var result = GetSingleProviderMatch(context);
-            return result;
-        }
-
-        public object Resolve(InjectContext context)
-        {
-            // Note: context.Container is not necessarily equal to this, since
-            // you can have some lookups recurse to parent containers
-            Assert.IsNotNull(context);
-
-            var memberType = context.MemberType;
-
-            FlushBindings();
-            CheckForInstallWarning(context);
-
-            var lookupContext = context;
-
-            // The context used for lookups is always the same as the given context EXCEPT for Lazy<>
-            // In CreateLazyBinding above, we forward the context to a new instance of Lazy<>
-            // The problem is, we want the binding for Bind(typeof(Lazy<>)) to always match even
-            // for members that are marked for a specific ID, so we need to discard the identifier
-            // for this one particular case
-            if (memberType.IsGenericType() && memberType.GetGenericTypeDefinition() == typeof(Lazy<>))
-            {
-                lookupContext = context.Clone();
-                lookupContext.Identifier = null;
-                lookupContext.SourceType = InjectSources.Local;
-                lookupContext.Optional = false;
-            }
-
-            var providerPair = TryGetUniqueProvider(lookupContext);
-
-            if (providerPair == null)
-            {
-                // If it's an array try matching to multiple values using its array type
-                if (memberType.IsArray && memberType.GetArrayRank() == 1)
-                {
-                    var subType = memberType.GetElementType();
-
-                    var subContext = context.Clone();
-                    subContext.MemberType = subType;
-                    // By making this optional this means that all injected fields of type T[]
-                    // will pass validation, which could be error prone, but I think this is better
-                    // than always requiring that they explicitly mark their array types as optional
-                    subContext.Optional = true;
-
-                    using (var block = DisposeBlock.Spawn())
-                    {
-                        var instances = ListPool<object>.Instance.SpawnWrapper().AttachedTo(block).Value;
-                        ResolveAllInternal(subContext, instances);
-                        return ReflectionUtil.CreateArray(subContext.MemberType, instances);
-                    }
-                }
-
-                // If it's a generic list then try matching multiple instances to its generic type
-                if (memberType.IsGenericType()
-                    && (memberType.GetGenericTypeDefinition() == typeof(List<>)
-                        || memberType.GetGenericTypeDefinition() == typeof(IList<>)
-                        || memberType.GetGenericTypeDefinition() == typeof(IReadOnlyList<>)
-                        || memberType.GetGenericTypeDefinition() == typeof(IEnumerable<>)))
-                {
-                    var subType = memberType.GenericArguments().Single();
-
-                    var subContext = context.Clone();
-                    subContext.MemberType = subType;
-                    // By making this optional this means that all injected fields of type List<>
-                    // will pass validation, which could be error prone, but I think this is better
-                    // than always requiring that they explicitly mark their list types as optional
-                    subContext.Optional = true;
-
-                    return ResolveAll(subContext);
-                }
-
-                if (context.Optional)
-                {
-                    return context.FallBackValue;
-                }
-
-                throw Assert.CreateException("Unable to resolve type '{0}'{1}. \nObject graph:\n{2}",
-                    memberType.ToString() + (context.Identifier == null ? "" : " with ID '{0}'".Fmt(context.Identifier.ToString())),
-                    (context.ObjectType == null ? "" : " while building object with type '{0}'".Fmt(context.ObjectType)),
-                    context.GetObjectGraphString());
-            }
-            else
-            {
-                var instances = SafeGetInstances(providerPair.Value, context);
-
-                if (instances.IsEmpty())
-                {
-                    if (context.Optional)
-                    {
-                        return context.FallBackValue;
-                    }
-
-                    throw Assert.CreateException(
-                        "Provider returned zero instances when one was expected!  While resolving type '{0}'{1}. \nObject graph:\n{2}",
-                        memberType.ToString() + (context.Identifier == null
-                            ? ""
-                            : " with ID '{0}'".Fmt(context.Identifier.ToString())),
-                        (context.ObjectType == null
-                            ? ""
-                            : " while building object with type '{0}'".Fmt(context.ObjectType)),
-                        context.GetObjectGraphString());
-                }
-
-                if (instances.Count() > 1)
-                {
-                    throw Assert.CreateException(
-                        "Provider returned multiple instances when only one was expected!  While resolving type '{0}'{1}. \nObject graph:\n{2}",
-                        memberType.ToString() + (context.Identifier == null
-                            ? ""
-                            : " with ID '{0}'".Fmt(context.Identifier.ToString())),
-                        (context.ObjectType == null
-                            ? ""
-                            : " while building object with type '{0}'".Fmt(context.ObjectType)),
-                        context.GetObjectGraphString());
-                }
-
-                return instances.First();
-            }
-        }
-
-        List<object> SafeGetInstances(ProviderPair providerPair, InjectContext context)
-        {
-            Assert.IsNotNull(context);
-
-            var provider = providerPair.ProviderInfo.Provider;
-
-            if (ChecksForCircularDependencies)
-            {
-                var lookupId = new LookupId(provider, context.BindingId);
-
-                // Use the container associated with the provider to address some rare cases
-                // which would otherwise result in an infinite loop.  Like this:
-                // Container.Bind<ICharacter>().FromComponentInNewPrefab(Prefab).AsTransient()
-                // With the prefab being a GameObjectContext containing a script that has a
-                // ICharacter dependency.  In this case, we would otherwise use the _resolvesInProgress
-                // associated with the GameObjectContext container, which will allow the recursive
-                // lookup, which will trigger another GameObjectContext and container (since it is
-                // transient) and the process continues indefinitely
-
-                var providerContainer = providerPair.Container;
-                
-                if (providerContainer._resolvesTwiceInProgress.Contains(lookupId))
-                {
-                    // Allow one before giving up so that you can do circular dependencies via postinject or fields
-                    throw Assert.CreateException(
-                        "Circular dependency detected! \nObject graph:\n {0}", context.GetObjectGraphString());
-                }
-
-
-                bool twice = false;
-                if (!providerContainer._resolvesInProgress.Add(lookupId))
-                {
-                    bool added = providerContainer._resolvesTwiceInProgress.Add(lookupId);
-                    Assert.That(added);
-                    twice = true;
-                }
-                try
-                {
-                    return provider.GetAllInstances(context);
-                }
-                finally
-                {
-                    if (twice)
-                    {
-                        bool removed = providerContainer._resolvesTwiceInProgress.Remove(lookupId);
-                        Assert.That(removed);
-                    }
-                    else
-                    {
-                        bool removed = providerContainer._resolvesInProgress.Remove(lookupId);
-                        Assert.That(removed);
-                    }
-                }
-            }
-            else
-            {
-                return provider.GetAllInstances(context);
-            }
-        }
-
-        int GetContainerHeirarchyDistance(DiContainer container)
-        {
-            return GetContainerHeirarchyDistance(container, 0).Value;
-        }
-
-        int? GetContainerHeirarchyDistance(DiContainer container, int depth)
-        {
-            if (container == this)
-            {
-                return depth;
-            }
-
-            int? result = null;
-
-            foreach (var parent in _parentContainers)
-            {
-                var distance = parent.GetContainerHeirarchyDistance(container, depth + 1);
-
-                if (distance.HasValue && (!result.HasValue || distance.Value < result.Value))
-                {
-                    result = distance;
-                }
-            }
-
-            return result;
-        }
-
-        public IEnumerable<Type> GetDependencyContracts<TContract>()
-        {
-            return GetDependencyContracts(typeof(TContract));
-        }
-
-        public IEnumerable<Type> GetDependencyContracts(Type contract)
-        {
-            FlushBindings();
-
-            foreach (var injectMember in TypeAnalyzer.GetInfo(contract).AllInjectables)
-            {
-                yield return injectMember.MemberType;
-            }
-        }
-
-        public static bool CanCreateOrInjectDuringValidation(Type type)
-        {
-            // During validation, do not instantiate or inject anything except for
-            // Installers, IValidatable's, or types marked with attribute ZenjectAllowDuringValidation
-            // You would typically use ZenjectAllowDuringValidation attribute for data that you
-            // inject into factories
-            return type.DerivesFrom<IInstaller>()
-                || type.DerivesFrom<IValidatable>()
-#if !NOT_UNITY3D
-                || type.DerivesFrom<Context>()
-#endif
-#if !(UNITY_WSA && ENABLE_DOTNET && !UNITY_EDITOR)
-                || type.HasAttribute<ZenjectAllowDuringValidationAttribute>()
-#endif
-            ;
-        }
-
-        object InstantiateInternal(Type concreteType, bool autoInject, InjectArgs args)
-        {
-#if !NOT_UNITY3D
-            Assert.That(!concreteType.DerivesFrom<UnityEngine.Component>(),
-                "Error occurred while instantiating object of type '{0}'. Instantiator should not be used to create new mono behaviours.  Must use InstantiatePrefabForComponent, InstantiatePrefab, or InstantiateComponent.", concreteType);
-#endif
-
-            Assert.That(!concreteType.IsAbstract(), "Expected type '{0}' to be non-abstract", concreteType);
-
-            FlushBindings();
-            CheckForInstallWarning(args.Context);
-
-            var typeInfo = TypeAnalyzer.GetInfo(concreteType);
-
-            object newObj;
-
-#if !NOT_UNITY3D
-            if (concreteType.DerivesFrom<ScriptableObject>())
-            {
-                Assert.That( typeInfo.ConstructorInjectables.IsEmpty(),
-                    "Found constructor parameters on ScriptableObject type '{0}'.  This is not allowed.  Use an [Inject] method or fields instead.");
-
-                if (!IsValidating || CanCreateOrInjectDuringValidation(concreteType))
-                {
-                    newObj = ScriptableObject.CreateInstance(concreteType);
-                }
-                else
-                {
-                    newObj = new ValidationMarker(concreteType);
-                }
-            }
-            else
-#endif
-            {
-                Assert.IsNotNull(typeInfo.InjectConstructor,
-                    "More than one (or zero) constructors found for type '{0}' when creating dependencies.  Use one [Inject] attribute to specify which to use.", concreteType);
-
-                // Make a copy since we remove from it below
-                var paramValues = new List<object>();
-
-                foreach (var injectInfo in typeInfo.ConstructorInjectables)
-                {
-                    object value;
-
-                    if (!InjectUtil.PopValueWithType(
-                        args.ExtraArgs, injectInfo.MemberType, out value))
-                    {
-                        using (var context = injectInfo.SpawnInjectContext(
-                            this, args.Context, null))
-                        {
-                            value = Resolve(context);
-                        }
-                    }
-
-                    if (value is ValidationMarker)
-                    {
-                        Assert.That(IsValidating);
-                        paramValues.Add(injectInfo.MemberType.GetDefaultValue());
-                    }
-                    else
-                    {
-                        paramValues.Add(value);
-                    }
-                }
-
-                if (!IsValidating || CanCreateOrInjectDuringValidation(concreteType))
-                {
-                    //ModestTree.Log.Debug("Zenject: Instantiating type '{0}'", concreteType);
-                    try
-                    {
-#if UNITY_EDITOR && ZEN_PROFILING_ENABLED
-                        using (ProfileBlock.Start("{0}.{1}()", concreteType, concreteType.Name))
-#endif
-                        {
-                            newObj = typeInfo.InjectConstructor.Invoke(paramValues.ToArray());
-                        }
-                    }
-                    catch (Exception e)
-                    {
-                        throw Assert.CreateException(
-                            e, "Error occurred while instantiating object with type '{0}'", concreteType);
-                    }
-                }
-                else
-                {
-                    newObj = new ValidationMarker(concreteType);
-                }
-            }
-
-            if (autoInject)
-            {
-                InjectExplicit(newObj, concreteType, args);
-
-                if (!args.ExtraArgs.IsEmpty())
-                {
-                    throw Assert.CreateException(
-                        "Passed unnecessary parameters when injecting into type '{0}'. \nExtra Parameters: {1}\nObject graph:\n{2}",
-                        newObj.GetType(), String.Join(",", args.ExtraArgs.Select(x => x.Type.PrettyName()).ToArray()), args.Context.GetObjectGraphString());
-                }
-            }
-
-            return newObj;
-        }
-
-        // InjectExplicit is only necessary when you want to inject null values into your object
-        // otherwise you can just use Inject()
-        // Note: Any arguments that are used will be removed from extraArgMap
-        public void InjectExplicit(object injectable, List<TypeValuePair> extraArgs)
-        {
-            Type injectableType;
-
-            if (injectable is ValidationMarker)
-            {
-                injectableType = ((ValidationMarker)injectable).MarkedType;
-            }
-            else
-            {
-                injectableType = injectable.GetType();
-            }
-
-            InjectExplicit(
-                injectable,
-                injectableType,
-                new InjectArgs()
-                {
-                    ExtraArgs = extraArgs,
-                    Context = new InjectContext(this, injectableType, null),
-                });
-        }
-
-        public void InjectExplicit(
-            object injectable, Type injectableType, InjectArgs args)
-        {
-            if (IsValidating)
-            {
-                var marker = injectable as ValidationMarker;
-
-                if (marker != null && marker.InstantiateFailed)
-                {
-                    // Do nothing in this case because it already failed and so there
-                    // could be many knock-on errors that aren't related to the user
-                    return;
-                }
-
-                try
-                {
-                    InjectExplicitInternal(injectable, injectableType, args);
-                }
-                catch (Exception e)
-                {
-                    // Just log the error and continue to print multiple validation errors
-                    // at once
-                    ModestTree.Log.ErrorException(e);
-                }
-            }
-            else
-            {
-                InjectExplicitInternal(injectable, injectableType, args);
-            }
-        }
-
-        void InjectExplicitInternal(
-            object injectable, Type injectableType, InjectArgs args)
-        {
-            Assert.That(injectable != null);
-
-            // Installers are the only things that we instantiate/inject on during validation
-            bool isDryRun = IsValidating && !CanCreateOrInjectDuringValidation(injectableType);
-
-            if (!isDryRun)
-            {
-                Assert.IsEqual(injectable.GetType(), injectableType);
-            }
-
-#if !NOT_UNITY3D
-            Assert.That(injectableType != typeof(GameObject),
-                "Use InjectGameObject to Inject game objects instead of Inject method");
-#endif
-
-            FlushBindings();
-            CheckForInstallWarning(args.Context);
-
-            var typeInfo = TypeAnalyzer.GetInfo(injectableType);
-
-            foreach (var injectInfo in typeInfo.FieldInjectables.Concat(
-                typeInfo.PropertyInjectables))
-            {
-                object value;
-
-                if (InjectUtil.PopValueWithType(args.ExtraArgs, injectInfo.MemberType, out value))
-                {
-                    if (!isDryRun)
-                    {
-                        if (value is ValidationMarker)
-                        {
-                            Assert.That(IsValidating);
-                        }
-                        else
-                        {
-                            injectInfo.Setter(injectable, value);
-                        }
-                    }
-                }
-                else
-                {
-                    using (var context = injectInfo.SpawnInjectContext(
-                        this, args.Context, injectable))
-                    {
-                        value = Resolve(context);
-                    }
-
-                    if (injectInfo.Optional && value == null)
-                    {
-                        // Do not override in this case so it retains the hard-coded value
-                    }
-                    else
-                    {
-                        if (!isDryRun)
-                        {
-                            if (value is ValidationMarker)
-                            {
-                                Assert.That(IsValidating);
-                            }
-                            else
-                            {
-                                injectInfo.Setter(injectable, value);
-                            }
-                        }
-                    }
-                }
-            }
-
-            foreach (var method in typeInfo.PostInjectMethods)
-            {
-#if UNITY_EDITOR && ZEN_PROFILING_ENABLED
-                using (ProfileBlock.Start("{0}.{1}()", injectableType, method.MethodInfo.Name))
-#endif
-                {
-                    var paramValues = new List<object>();
-
-                    foreach (var injectInfo in method.InjectableInfo)
-                    {
-                        object value;
-
-                        if (!InjectUtil.PopValueWithType(args.ExtraArgs, injectInfo.MemberType, out value))
-                        {
-                            using (var context = injectInfo.SpawnInjectContext(
-                                this, args.Context, injectable))
-                            {
-                                value = Resolve(context);
-                            }
-                        }
-
-                        if (value is ValidationMarker)
-                        {
-                            Assert.That(IsValidating);
-                            paramValues.Add(injectInfo.MemberType.GetDefaultValue());
-                        }
-                        else
-                        {
-                            paramValues.Add(value);
-                        }
-                    }
-
-                    if (!isDryRun)
-                    {
-#if !NOT_UNITY3D
-                        // Handle IEnumerators (Coroutines) as a special case by calling StartCoroutine() instead of invoking directly.
-                        if (method.MethodInfo.ReturnType == typeof(IEnumerator))
-                        {
-                            StartCoroutine(injectable, method, paramValues);
-                        }
-                        else
-#endif
-                        {
-                            method.MethodInfo.Invoke(injectable, paramValues.ToArray());
-                        }
-                    }
-                }
-            }
-
-            if (!args.ExtraArgs.IsEmpty())
-            {
-                throw Assert.CreateException(
-                    "Passed unnecessary parameters when injecting into type '{0}'. \nExtra Parameters: {1}\nObject graph:\n{2}",
-                    injectableType, String.Join(",", args.ExtraArgs.Select(x => x.Type.PrettyName()).ToArray()), args.Context.GetObjectGraphString());
-            }
-        }
-
-#if !NOT_UNITY3D
-
-        void StartCoroutine(object injectable, PostInjectableInfo method, List<object> paramValues)
-        {
-            var startCoroutineOn = injectable as MonoBehaviour;
-
-            // If the injectable isn't a MonoBehaviour, then start the coroutine on the context associated
-            // with this container
-            if (startCoroutineOn == null)
-            {
-                startCoroutineOn = TryResolve<Context>();
-            }
-
-            if (startCoroutineOn == null)
-            {
-                throw Assert.CreateException(
-                    "Unable to find a suitable MonoBehaviour to start the '{0}.{1}' coroutine on.",
-                    method.MethodInfo.DeclaringType, method.MethodInfo.Name);
-            }
-
-            var result = method.MethodInfo.Invoke(injectable, paramValues.ToArray()) as IEnumerator;
-
-            startCoroutineOn.StartCoroutine(result);
-        }
-
-        // Don't use this unless you know what you're doing
-        // You probably want to use InstantiatePrefab instead
-        // This one will only create the prefab and will not inject into it
-        // Also, this will always return the new game object as disabled, so that injection can occur before Awake / OnEnable / Start
-        internal GameObject CreateAndParentPrefabResource(
-            string resourcePath, GameObjectCreationParameters gameObjectBindInfo, InjectContext context, out bool shouldMakeActive)
-        {
-            var prefab = (GameObject)Resources.Load(resourcePath);
-
-            Assert.IsNotNull(prefab,
-                "Could not find prefab at resource location '{0}'".Fmt(resourcePath));
-
-            return CreateAndParentPrefab(prefab, gameObjectBindInfo, context, out shouldMakeActive);
-        }
-
-        GameObject GetPrefabAsGameObject(UnityEngine.Object prefab)
-        {
-            if (prefab is GameObject)
-            {
-                return (GameObject)prefab;
-            }
-
-            Assert.That(prefab is Component, "Invalid type given for prefab. Given object name: '{0}'", prefab.name);
-            return ((Component)prefab).gameObject;
-        }
-
-        // Don't use this unless you know what you're doing
-        // You probably want to use InstantiatePrefab instead
-        // This one will only create the prefab and will not inject into it
-        internal GameObject CreateAndParentPrefab(
-            UnityEngine.Object prefab, GameObjectCreationParameters gameObjectBindInfo,
-            InjectContext context, out bool shouldMakeActive)
-        {
-            Assert.That(prefab != null, "Null prefab found when instantiating game object");
-
-            Assert.That(!AssertOnNewGameObjects,
-                "Given DiContainer does not support creating new game objects");
-
-            FlushBindings();
-
-            var prefabAsGameObject = GetPrefabAsGameObject(prefab);
-
-            var wasActive = prefabAsGameObject.activeSelf;
-
-            shouldMakeActive = wasActive;
-
-            var parent = GetTransformGroup(gameObjectBindInfo, context);
-
-            Transform initialParent;
-#if !UNITY_EDITOR
-            if(wasActive)
-            {
-                prefabAsGameObject.SetActive(false);
-            }
-#else
-            if(wasActive)
-            {
-                initialParent = ZenUtilInternal.GetOrCreateInactivePrefabParent();
-            }
-            else
-#endif
-            if(parent != null)
-            {
-                initialParent = parent;
-            }
-            else
-            {
-                // This ensures it gets added to the right scene instead of just the active scene
-                initialParent = Context.transform;
-            }
-
-            GameObject gameObj;
-            if(gameObjectBindInfo.Position.HasValue && gameObjectBindInfo.Rotation.HasValue)
-            {
-                gameObj = (GameObject)GameObject.Instantiate(
-                    prefabAsGameObject, gameObjectBindInfo.Position.Value,gameObjectBindInfo.Rotation.Value, initialParent);
-            }
-            else if (gameObjectBindInfo.Position.HasValue)
-            {
-                gameObj = (GameObject)GameObject.Instantiate(
-                    prefabAsGameObject, gameObjectBindInfo.Position.Value,prefabAsGameObject.transform.rotation, initialParent);
-            }
-            else if (gameObjectBindInfo.Rotation.HasValue)
-            {
-                gameObj = (GameObject)GameObject.Instantiate(
-                    prefabAsGameObject, prefabAsGameObject.transform.position, gameObjectBindInfo.Rotation.Value, initialParent);
-            }
-            else
-            {
-                gameObj = (GameObject)GameObject.Instantiate(prefabAsGameObject, initialParent);
-            }
-
-#if !UNITY_EDITOR
-            if(wasActive)
-            {
-                prefabAsGameObject.SetActive(true);
-            }
-#else
-            if(wasActive)
-            {
-                gameObj.SetActive(false);
-
-                if(parent == null)
-                {
-                    gameObj.transform.SetParent(Context.transform, false);
-                }
-            }
-#endif
-
-            if(gameObj.transform.parent != parent)
-            {
-                gameObj.transform.SetParent(parent, false);
-            }
-
-            if (gameObjectBindInfo.Name != null)
-            {
-                gameObj.name = gameObjectBindInfo.Name;
-            }
-
-            return gameObj;
-        }
-
-        public GameObject CreateEmptyGameObject(string name)
-        {
-            return CreateEmptyGameObject(new GameObjectCreationParameters() { Name = name }, null);
-        }
-
-        public GameObject CreateEmptyGameObject(
-            GameObjectCreationParameters gameObjectBindInfo, InjectContext context)
-        {
-            Assert.That(!AssertOnNewGameObjects,
-                "Given DiContainer does not support creating new game objects");
-
-            FlushBindings();
-
-            var gameObj = new GameObject(gameObjectBindInfo.Name ?? "GameObject");
-            var parent = GetTransformGroup(gameObjectBindInfo, context);
-
-            if (parent == null)
-            {
-                // This ensures it gets added to the right scene instead of just the active scene
-                gameObj.transform.SetParent(Context.transform, false);
-                gameObj.transform.SetParent(null, false);
-            }
-            else
-            {
-                gameObj.transform.SetParent(parent, false);
-            }
-
-            return gameObj;
-        }
-
-        Transform GetTransformGroup(
-            GameObjectCreationParameters gameObjectBindInfo, InjectContext context)
-        {
-            Assert.That(!AssertOnNewGameObjects,
-                "Given DiContainer does not support creating new game objects");
-
-            if (gameObjectBindInfo.ParentTransform != null)
-            {
-                Assert.IsNull(gameObjectBindInfo.GroupName);
-                Assert.IsNull(gameObjectBindInfo.ParentTransformGetter);
-
-                return gameObjectBindInfo.ParentTransform;
-            }
-
-            // Don't execute the ParentTransformGetter method during validation
-            // since it might do a resolve etc.
-            if (gameObjectBindInfo.ParentTransformGetter != null && !IsValidating)
-            {
-                Assert.IsNull(gameObjectBindInfo.GroupName);
-
-                if (context == null)
-                {
-                    context = new InjectContext()
-                    {
-                        // This is the only information we can supply in this case
-                        Container = this,
-                    };
-                }
-
-                // NOTE: Null is fine here, will just be a root game object in that case
-                return gameObjectBindInfo.ParentTransformGetter(context);
-            }
-
-            var groupName = gameObjectBindInfo.GroupName;
-
-            if (DefaultParent == null)
-            {
-                if (groupName == null)
-                {
-                    return null;
-                }
-
-                return (GameObject.Find("/" + groupName) ?? CreateTransformGroup(groupName)).transform;
-            }
-
-            if (groupName == null)
-            {
-                return DefaultParent;
-            }
-
-            foreach (Transform child in DefaultParent)
-            {
-                if (child.name == groupName)
-                {
-                    return child;
-                }
-            }
-
-            var group = new GameObject(groupName).transform;
-            group.SetParent(DefaultParent, false);
-            return group;
-        }
-
-        GameObject CreateTransformGroup(string groupName)
-        {
-            var gameObj = new GameObject(groupName);
-            gameObj.transform.SetParent(Context.transform, false);
-            gameObj.transform.SetParent(null, false);
-            return gameObj;
-        }
-
-#endif
-
-        // Use this method to create any non-monobehaviour
-        // Any fields marked [Inject] will be set using the bindings on the container
-        // Any methods marked with a [Inject] will be called
-        // Any constructor parameters will be filled in with values from the container
-        public T Instantiate<T>()
-        {
-            return Instantiate<T>(new object[0]);
-        }
-
-        // Note: For IL2CPP platforms make sure to use new object[] instead of new [] when creating
-        // the argument list to avoid errors converting to IEnumerable<object>
-        public T Instantiate<T>(IEnumerable<object> extraArgs)
-        {
-            var result = Instantiate(typeof(T), extraArgs);
-
-            if (IsValidating && !(result is T))
-            {
-                Assert.That(result is ValidationMarker);
-                return default(T);
-            }
-
-            return (T)result;
-        }
-
-        public object Instantiate(Type concreteType)
-        {
-            return Instantiate(concreteType, new object[0]);
-        }
-
-        // Note: For IL2CPP platforms make sure to use new object[] instead of new [] when creating
-        // the argument list to avoid errors converting to IEnumerable<object>
-        public object Instantiate(
-            Type concreteType, IEnumerable<object> extraArgs)
-        {
-            Assert.That(!extraArgs.ContainsItem(null),
-                "Null value given to factory constructor arguments when instantiating object with type '{0}'. In order to use null use InstantiateExplicit", concreteType);
-
-            return InstantiateExplicit(
-                concreteType, InjectUtil.CreateArgList(extraArgs));
-        }
-
-#if !NOT_UNITY3D
-        // Add new component to existing game object and fill in its dependencies
-        // This is the same as AddComponent except the [Inject] fields will be filled in
-        // NOTE: Gameobject here is not a prefab prototype, it is an instance
-        public TContract InstantiateComponent<TContract>(GameObject gameObject)
-            where TContract : Component
-        {
-            return InstantiateComponent<TContract>(gameObject, new object[0]);
-        }
-
-        // Add new component to existing game object and fill in its dependencies
-        // This is the same as AddComponent except the [Inject] fields will be filled in
-        // NOTE: Gameobject here is not a prefab prototype, it is an instance
-        // Note: For IL2CPP platforms make sure to use new object[] instead of new [] when creating
-        // the argument list to avoid errors converting to IEnumerable<object>
-        public TContract InstantiateComponent<TContract>(
-            GameObject gameObject, IEnumerable<object> extraArgs)
-            where TContract : Component
-        {
-            return (TContract)InstantiateComponent(typeof(TContract), gameObject, extraArgs);
-        }
-
-        // Add new component to existing game object and fill in its dependencies
-        // This is the same as AddComponent except the [Inject] fields will be filled in
-        // NOTE: Gameobject here is not a prefab prototype, it is an instance
-        public Component InstantiateComponent(
-            Type componentType, GameObject gameObject)
-        {
-            return InstantiateComponent(componentType, gameObject, new object[0]);
-        }
-
-        // Add new component to existing game object and fill in its dependencies
-        // This is the same as AddComponent except the [Inject] fields will be filled in
-        // NOTE: Gameobject here is not a prefab prototype, it is an instance
-        // Note: For IL2CPP platforms make sure to use new object[] instead of new [] when creating
-        // the argument list to avoid errors converting to IEnumerable<object>
-        public Component InstantiateComponent(
-            Type componentType, GameObject gameObject, IEnumerable<object> extraArgs)
-        {
-            return InstantiateComponentExplicit(
-                componentType, gameObject, InjectUtil.CreateArgList(extraArgs));
-        }
-
-        public T InstantiateComponentOnNewGameObject<T>()
-            where T : Component
-        {
-            return InstantiateComponentOnNewGameObject<T>(typeof(T).Name);
-        }
-
-        // Note: For IL2CPP platforms make sure to use new object[] instead of new [] when creating
-        // the argument list to avoid errors converting to IEnumerable<object>
-        public T InstantiateComponentOnNewGameObject<T>(IEnumerable<object> extraArgs)
-            where T : Component
-        {
-            return InstantiateComponentOnNewGameObject<T>(typeof(T).Name, extraArgs);
-        }
-
-        public T InstantiateComponentOnNewGameObject<T>(string gameObjectName)
-            where T : Component
-        {
-            return InstantiateComponentOnNewGameObject<T>(gameObjectName, new object[0]);
-        }
-
-        // Note: For IL2CPP platforms make sure to use new object[] instead of new [] when creating
-        // the argument list to avoid errors converting to IEnumerable<object>
-        public T InstantiateComponentOnNewGameObject<T>(
-            string gameObjectName, IEnumerable<object> extraArgs)
-            where T : Component
-        {
-            return InstantiateComponent<T>(
-                CreateEmptyGameObject(gameObjectName),
-                extraArgs);
-        }
-
-        // Create a new game object from a prefab and fill in dependencies for all children
-        public GameObject InstantiatePrefab(UnityEngine.Object prefab)
-        {
-            return InstantiatePrefab(
-                prefab, GameObjectCreationParameters.Default);
-        }
-
-        // Create a new game object from a prefab and fill in dependencies for all children
-        public GameObject InstantiatePrefab(UnityEngine.Object prefab, Transform parentTransform)
-        {
-            return InstantiatePrefab(
-                prefab, new GameObjectCreationParameters() { ParentTransform = parentTransform });
-        }
-
-        // Create a new game object from a prefab and fill in dependencies for all children
-        public GameObject InstantiatePrefab(
-            UnityEngine.Object prefab, Vector3 position, Quaternion rotation, Transform parentTransform)
-        {
-            return InstantiatePrefab(
-                prefab, new GameObjectCreationParameters()
-                {
-                    ParentTransform = parentTransform,
-                    Position = position,
-                    Rotation = rotation
-                });
-        }
-
-        // Create a new game object from a prefab and fill in dependencies for all children
-        public GameObject InstantiatePrefab(
-            UnityEngine.Object prefab, GameObjectCreationParameters gameObjectBindInfo)
-        {
-            FlushBindings();
-
-            bool shouldMakeActive;
-            var gameObj = CreateAndParentPrefab(
-                prefab, gameObjectBindInfo, null, out shouldMakeActive);
-
-            InjectGameObject(gameObj);
-
-            if (shouldMakeActive)
-            {
-                gameObj.SetActive(true);
-            }
-
-            return gameObj;
-        }
-
-        // Create a new game object from a resource path and fill in dependencies for all children
-        public GameObject InstantiatePrefabResource(string resourcePath)
-        {
-            return InstantiatePrefabResource(resourcePath, GameObjectCreationParameters.Default);
-        }
-
-        // Create a new game object from a resource path and fill in dependencies for all children
-        public GameObject InstantiatePrefabResource(string resourcePath, Transform parentTransform)
-        {
-            return InstantiatePrefabResource(resourcePath, new GameObjectCreationParameters() { ParentTransform = parentTransform });
-        }
-
-        // Create a new game object from a resource path and fill in dependencies for all children
-        public GameObject InstantiatePrefabResource(
-            string resourcePath, GameObjectCreationParameters creationInfo)
-        {
-            var prefab = (GameObject)Resources.Load(resourcePath);
-
-            Assert.IsNotNull(prefab,
-                "Could not find prefab at resource location '{0}'".Fmt(resourcePath));
-
-            return InstantiatePrefab(prefab, creationInfo);
-        }
-
-        // Same as InstantiatePrefab but returns a component after it's initialized
-        // and optionally allows extra arguments for the given component type
-        public T InstantiatePrefabForComponent<T>(UnityEngine.Object prefab)
-        {
-            return (T)InstantiatePrefabForComponent(
-                typeof(T), prefab, null, new object[0]);
-        }
-
-        // Same as InstantiatePrefab but returns a component after it's initialized
-        // and optionally allows extra arguments for the given component type
-        // Note: For IL2CPP platforms make sure to use new object[] instead of new [] when creating
-        // the argument list to avoid errors converting to IEnumerable<object>
-        public T InstantiatePrefabForComponent<T>(
-            UnityEngine.Object prefab, IEnumerable<object> extraArgs)
-        {
-            return (T)InstantiatePrefabForComponent(
-                typeof(T), prefab, null, extraArgs);
-        }
-
-        public T InstantiatePrefabForComponent<T>(
-            UnityEngine.Object prefab, Transform parentTransform)
-        {
-            return (T)InstantiatePrefabForComponent(
-                typeof(T), prefab, parentTransform, new object[0]);
-        }
-
-        // Note: For IL2CPP platforms make sure to use new object[] instead of new [] when creating
-        // the argument list to avoid errors converting to IEnumerable<object>
-        public T InstantiatePrefabForComponent<T>(
-            UnityEngine.Object prefab, Transform parentTransform, IEnumerable<object> extraArgs)
-        {
-            return (T)InstantiatePrefabForComponent(
-                typeof(T), prefab, parentTransform, extraArgs);
-        }
-
-        // Same as InstantiatePrefab but returns a component after it's initialized
-        // and optionally allows extra arguments for the given component type
-        // Note: For IL2CPP platforms make sure to use new object[] instead of new [] when creating
-        // the argument list to avoid errors converting to IEnumerable<object>
-        public object InstantiatePrefabForComponent(
-            Type concreteType, UnityEngine.Object prefab,
-            Transform parentTransform, IEnumerable<object> extraArgs)
-        {
-            return InstantiatePrefabForComponent(
-                concreteType, prefab, extraArgs,
-                new GameObjectCreationParameters() { ParentTransform = parentTransform });
-        }
-
-        // Note: For IL2CPP platforms make sure to use new object[] instead of new [] when creating
-        // the argument list to avoid errors converting to IEnumerable<object>
-        public object InstantiatePrefabForComponent(
-            Type concreteType, UnityEngine.Object prefab,
-            IEnumerable<object> extraArgs, GameObjectCreationParameters creationInfo)
-        {
-            return InstantiatePrefabForComponentExplicit(
-                concreteType, prefab,
-                InjectUtil.CreateArgList(extraArgs), creationInfo);
-        }
-
-        // Same as InstantiatePrefabResource but returns a component after it's initialized
-        // and optionally allows extra arguments for the given component type
-        public T InstantiatePrefabResourceForComponent<T>(string resourcePath)
-        {
-            return (T)InstantiatePrefabResourceForComponent(
-                typeof(T), resourcePath, null, new object[0]);
-        }
-
-        // Same as InstantiatePrefabResource but returns a component after it's initialized
-        // and optionally allows extra arguments for the given component type
-        // Note: For IL2CPP platforms make sure to use new object[] instead of new [] when creating
-        // the argument list to avoid errors converting to IEnumerable<object>
-        public T InstantiatePrefabResourceForComponent<T>(
-            string resourcePath, IEnumerable<object> extraArgs)
-        {
-            return (T)InstantiatePrefabResourceForComponent(
-                typeof(T), resourcePath, null, extraArgs);
-        }
-
-        public T InstantiatePrefabResourceForComponent<T>(
-            string resourcePath, Transform parentTransform)
-        {
-            return (T)InstantiatePrefabResourceForComponent(
-                typeof(T), resourcePath, parentTransform, new object[0]);
-        }
-
-        // Note: For IL2CPP platforms make sure to use new object[] instead of new [] when creating
-        // the argument list to avoid errors converting to IEnumerable<object>
-        public T InstantiatePrefabResourceForComponent<T>(
-            string resourcePath, Transform parentTransform, IEnumerable<object> extraArgs)
-        {
-            return (T)InstantiatePrefabResourceForComponent(
-                typeof(T), resourcePath, parentTransform, extraArgs);
-        }
-
-        // Same as InstantiatePrefabResource but returns a component after it's initialized
-        // and optionally allows extra arguments for the given component type
-        // Note: For IL2CPP platforms make sure to use new object[] instead of new [] when creating
-        // the argument list to avoid errors converting to IEnumerable<object>
-        public object InstantiatePrefabResourceForComponent(
-            Type concreteType, string resourcePath, Transform parentTransform,
-            IEnumerable<object> extraArgs)
-        {
-            Assert.That(!extraArgs.ContainsItem(null),
-                "Null value given to factory constructor arguments when instantiating object with type '{0}'. In order to use null use InstantiatePrefabForComponentExplicit", concreteType);
-
-            return InstantiatePrefabResourceForComponentExplicit(
-                concreteType, resourcePath,
-                InjectUtil.CreateArgList(extraArgs),
-                new GameObjectCreationParameters() { ParentTransform = parentTransform });
-        }
-
-        public T InstantiateScriptableObjectResource<T>(string resourcePath)
-            where T : ScriptableObject
-        {
-            return InstantiateScriptableObjectResource<T>(resourcePath, new object[0]);
-        }
-
-        // Note: For IL2CPP platforms make sure to use new object[] instead of new [] when creating
-        // the argument list to avoid errors converting to IEnumerable<object>
-        public T InstantiateScriptableObjectResource<T>(
-            string resourcePath, IEnumerable<object> extraArgs)
-            where T : ScriptableObject
-        {
-            return (T)InstantiateScriptableObjectResource(
-                typeof(T), resourcePath, extraArgs);
-        }
-
-        public object InstantiateScriptableObjectResource(
-            Type scriptableObjectType, string resourcePath)
-        {
-            return InstantiateScriptableObjectResource(
-                scriptableObjectType, resourcePath, new object[0]);
-        }
-
-        // Note: For IL2CPP platforms make sure to use new object[] instead of new [] when creating
-        // the argument list to avoid errors converting to IEnumerable<object>
-        public object InstantiateScriptableObjectResource(
-            Type scriptableObjectType, string resourcePath, IEnumerable<object> extraArgs)
-        {
-            Assert.DerivesFromOrEqual<ScriptableObject>(scriptableObjectType);
-            return InstantiateScriptableObjectResourceExplicit(
-                scriptableObjectType, resourcePath, InjectUtil.CreateArgList(extraArgs));
-        }
-
-        // Inject dependencies into any and all child components on the given game object
-        public void InjectGameObject(GameObject gameObject)
-        {
-            FlushBindings();
-
-            var monoBehaviours = new List<MonoBehaviour>();
-            ZenUtilInternal.GetInjectableMonoBehaviours(gameObject, monoBehaviours);
-            foreach (var monoBehaviour in monoBehaviours)
-            {
-                Inject(monoBehaviour);
-            }
-        }
-
-        // Same as InjectGameObject except it will also search the game object for the
-        // given component, and also optionally allow passing extra inject arguments into the
-        // given component
-        public T InjectGameObjectForComponent<T>(GameObject gameObject)
-            where T : Component
-        {
-            return InjectGameObjectForComponent<T>(gameObject, new object[0]);
-        }
-
-        // Same as InjectGameObject except it will also search the game object for the
-        // given component, and also optionally allow passing extra inject arguments into the
-        // given component
-        // Note: For IL2CPP platforms make sure to use new object[] instead of new [] when creating
-        // the argument list to avoid errors converting to IEnumerable<object>
-        public T InjectGameObjectForComponent<T>(
-            GameObject gameObject, IEnumerable<object> extraArgs)
-            where T : Component
-        {
-            return (T)InjectGameObjectForComponent(gameObject, typeof(T), extraArgs);
-        }
-
-        // Same as InjectGameObject except it will also search the game object for the
-        // given component, and also optionally allow passing extra inject arguments into the
-        // given component
-        // Note: For IL2CPP platforms make sure to use new object[] instead of new [] when creating
-        // the argument list to avoid errors converting to IEnumerable<object>
-        public object InjectGameObjectForComponent(
-            GameObject gameObject, Type componentType, IEnumerable<object> extraArgs)
-        {
-            return InjectGameObjectForComponentExplicit(
-                gameObject, componentType,
-                new InjectArgs()
-                {
-                    ExtraArgs = InjectUtil.CreateArgList(extraArgs),
-                    Context = new InjectContext(this, componentType, null),
-                });
-        }
-
-        // Same as InjectGameObjectForComponent except allows null values
-        // to be included in the argument list.  Also see InjectUtil.CreateArgList
-        public Component InjectGameObjectForComponentExplicit(
-            GameObject gameObject, Type componentType, InjectArgs args)
-        {
-            if (!componentType.DerivesFrom<MonoBehaviour>() && !args.ExtraArgs.IsEmpty())
-            {
-                throw Assert.CreateException(
-                    "Cannot inject into non-monobehaviours!  Argument list must be zero length");
-            }
-
-            var injectableMonoBehaviours = new List<MonoBehaviour>();
-            ZenUtilInternal.GetInjectableMonoBehaviours(gameObject, injectableMonoBehaviours);
-            foreach (var monoBehaviour in injectableMonoBehaviours)
-            {
-                if (monoBehaviour.GetType().DerivesFromOrEqual(componentType))
-                {
-                    InjectExplicit(monoBehaviour, monoBehaviour.GetType(), args);
-                }
-                else
-                {
-                    Inject(monoBehaviour);
-                }
-            }
-
-            var matches = gameObject.GetComponentsInChildren(componentType, true);
-
-            Assert.That(!matches.IsEmpty(),
-                "Expected to find component with type '{0}' when injecting into game object '{1}'", componentType, gameObject.name);
-
-            Assert.That(matches.Length == 1,
-                "Found multiple component with type '{0}' when injecting into game object '{1}'", componentType, gameObject.name);
-
-            return matches[0];
-        }
-#endif
-
-        // When you call any of these Inject methods
-        //    Any fields marked [Inject] will be set using the bindings on the container
-        //    Any methods marked with a [Inject] will be called
-        //    Any constructor parameters will be filled in with values from the container
-        public void Inject(object injectable)
-        {
-            Inject(injectable, new object[0]);
-        }
-
-        // Same as Inject(injectable) except allows adding extra values to be injected
-        // Note: For IL2CPP platforms make sure to use new object[] instead of new [] when creating
-        // the argument list to avoid errors converting to IEnumerable<object>
-        public void Inject(object injectable, IEnumerable<object> extraArgs)
-        {
-            InjectExplicit(
-                injectable, InjectUtil.CreateArgList(extraArgs));
-        }
-
-        // Resolve<> - Lookup a value in the container.
-        //
-        // Note that this may result in a new object being created (for transient bindings) or it
-        // may return an already created object (for FromInstance or ToSingle, etc. bindings)
-        //
-        // If a single unique value for the given type cannot be found, an exception is thrown.
-        //
-        public TContract Resolve<TContract>()
-        {
-            return (TContract)Resolve(typeof(TContract));
-        }
-
-        public object Resolve(Type contractType)
-        {
-            return ResolveId(contractType, null);
-        }
-
-        public TContract ResolveId<TContract>(object identifier)
-        {
-            return (TContract)ResolveId(typeof(TContract), identifier);
-        }
-
-        public object ResolveId(Type contractType, object identifier)
-        {
-            using (var context = InjectContext.Pool.Spawn(this, contractType))
-            {
-                context.Identifier = identifier;
-                return Resolve(context);
-            }
-        }
-
-        // Same as Resolve<> except it will return null if a value for the given type cannot
-        // be found.
-        public TContract TryResolve<TContract>()
-            where TContract : class
-        {
-            return (TContract)TryResolve(typeof(TContract));
-        }
-
-        public object TryResolve(Type contractType)
-        {
-            return TryResolveId(contractType, null);
-        }
-
-        public TContract TryResolveId<TContract>(object identifier)
-            where TContract : class
-        {
-            return (TContract)TryResolveId(
-                typeof(TContract), identifier);
-        }
-
-        public object TryResolveId(Type contractType, object identifier)
-        {
-            using (var context = InjectContext.Pool.Spawn(this, contractType))
-            {
-                context.Identifier = identifier;
-                context.Optional = true;
-                return Resolve(context);
-            }
-        }
-
-        // Same as Resolve<> except it will return all bindings that are associated with the given type
-        public List<TContract> ResolveAll<TContract>()
-        {
-            return (List<TContract>)ResolveAll(typeof(TContract));
-        }
-
-        public IList ResolveAll(Type contractType)
-        {
-            return ResolveIdAll(contractType, null);
-        }
-
-        public List<TContract> ResolveIdAll<TContract>(object identifier)
-        {
-            return (List<TContract>)ResolveIdAll(typeof(TContract), identifier);
-        }
-
-        public IList ResolveIdAll(Type contractType, object identifier)
-        {
-            using (var context = InjectContext.Pool.Spawn(this, contractType))
-            {
-                context.Identifier = identifier;
-                context.Optional = true;
-                return ResolveAll(context);
-            }
-        }
-
-        // Removes all bindings
-        public void UnbindAll()
-        {
-            FlushBindings();
-            _providers.Clear();
-        }
-
-        // Remove all bindings bound to the given contract type
-        public bool Unbind<TContract>()
-        {
-            return Unbind(typeof(TContract));
-        }
-
-        public bool Unbind(Type contractType)
-        {
-            return UnbindId(contractType, null);
-        }
-
-        public bool UnbindId<TContract>(object identifier)
-        {
-            return UnbindId(typeof(TContract), identifier);
-        }
-
-        public bool UnbindId(Type contractType, object identifier)
-        {
-            FlushBindings();
-
-            var bindingId = new BindingId(contractType, identifier);
-
-            return _providers.Remove(bindingId);
-        }
-
-        public void UnbindInterfacesTo<TConcrete>()
-        {
-            UnbindInterfacesTo(typeof(TConcrete));
-        }
-
-        public void UnbindInterfacesTo(Type concreteType)
-        {
-            foreach (var i in concreteType.Interfaces())
-            {
-                Unbind(i, concreteType);
-            }
-        }
-
-        public bool Unbind<TContract, TConcrete>()
-        {
-            return Unbind(typeof(TContract), typeof(TConcrete));
-        }
-
-        public bool Unbind(Type contractType, Type concreteType)
-        {
-            return UnbindId(contractType, concreteType, null);
-        }
-
-        public bool UnbindId<TContract, TConcrete>(object identifier)
-        {
-            return UnbindId(typeof(TContract), typeof(TConcrete), identifier);
-        }
-
-        public bool UnbindId(Type contractType, Type concreteType, object identifier)
-        {
-            FlushBindings();
-
-            var bindingId = new BindingId(contractType, identifier);
-
-            List<ProviderInfo> providers;
-
-            if (!_providers.TryGetValue(bindingId, out providers))
-            {
-                return false;
-            }
-
-            var matches = providers.Where(x => x.Provider.GetInstanceType(new InjectContext(this, contractType, identifier)).DerivesFromOrEqual(concreteType)).ToList();
-
-            if (matches.IsEmpty())
-            {
-                return false;
-            }
-
-            foreach (var info in matches)
-            {
-                bool success = providers.Remove(info);
-                Assert.That(success);
-            }
-
-            return true;
-        }
-
-        // Returns true if the given type is bound to something in the container
-        public bool HasBinding<TContract>()
-        {
-            return HasBinding(typeof(TContract));
-        }
-
-        public bool HasBinding(Type contractType)
-        {
-            return HasBindingId(contractType, null);
-        }
-
-        public bool HasBindingId<TContract>(object identifier)
-        {
-            return HasBindingId(typeof(TContract), identifier);
-        }
-
-        public bool HasBindingId(Type contractType, object identifier)
-        {
-            return HasBindingId(contractType, identifier, InjectSources.Any);
-        }
-
-        public bool HasBindingId(Type contractType, object identifier, InjectSources sourceType)
-        {
-            using (var ctx = InjectContext.Pool.Spawn(this, contractType))
-            {
-                ctx.Identifier = identifier;
-                ctx.SourceType = sourceType;
-                return HasBinding(ctx);
-            }
-        }
-
-        // You shouldn't need to use this
-        public bool HasBinding(InjectContext context)
-        {
-            Assert.IsNotNull(context);
-
-            FlushBindings();
-
-            using (var block = DisposeBlock.Spawn())
-            {
-                var matches = ListPool<ProviderPair>.Instance.SpawnWrapper().AttachedTo(block).Value;
-
-                GetProviderMatches(context, matches);
-
-                return matches.Count > 0;
-            }
-        }
-
-        // Do not use this - it is for internal use only
-        public void FlushBindings()
-        {
-            while (_currentBindings.Count > 0)
-            {
-                var binding = _currentBindings.Dequeue();
-
-                if (binding.BindingInheritanceMethod != BindingInheritanceMethods.MoveDirectOnly
-                    && binding.BindingInheritanceMethod != BindingInheritanceMethods.MoveIntoAll)
-                {
-                    FinalizeBinding(binding);
-                }
-
-                if (binding.BindingInheritanceMethod != BindingInheritanceMethods.None)
-                {
-                    _childBindings.Add(binding);
-                }
-            }
-        }
-
-        void FinalizeBinding(IBindingFinalizer binding)
-        {
-            _isFinalizingBinding = true;
-
-            try
-            {
-                binding.FinalizeBinding(this);
-            }
-            finally
-            {
-                _isFinalizingBinding = false;
-            }
-        }
-
-        public BindFinalizerWrapper StartBinding(string errorContext = null, bool flush = true)
-        {
-            Assert.That(!_isFinalizingBinding,
-                "Attempted to start a binding during a binding finalizer.  This is not allowed, since binding finalizers should directly use AddProvider instead, to allow for bindings to be inherited properly without duplicates");
-
-            if (flush)
-            {
-                FlushBindings();
-            }
-
-            var bindingFinalizer = new BindFinalizerWrapper(errorContext);
-            _currentBindings.Enqueue(bindingFinalizer);
-            return bindingFinalizer;
-        }
-
-        public ConcreteBinderGeneric<TContract> Rebind<TContract>()
-        {
-            return RebindId<TContract>(null);
-        }
-
-        public ConcreteBinderGeneric<TContract> RebindId<TContract>(object identifier)
-        {
-            UnbindId<TContract>(identifier);
-            return Bind<TContract>().WithId(identifier);
-        }
-
-        public ConcreteBinderNonGeneric Rebind(Type contractType)
-        {
-            return RebindId(contractType, null);
-        }
-
-        public ConcreteBinderNonGeneric RebindId(Type contractType, object identifier)
-        {
-            UnbindId(contractType, identifier);
-            return Bind(contractType).WithId(identifier);
-        }
-
-        // Map the given type to a way of obtaining it
-        // Note that this can include open generic types as well such as List<>
-        public ConcreteIdBinderGeneric<TContract> Bind<TContract>()
-        {
-            return Bind<TContract>(new BindInfo());
-        }
-
-        // For zenject extensions like signals
-        public ConcreteIdBinderGeneric<TContract> Bind<TContract>(BindInfo bindInfo)
-        {
-            return Bind<TContract>(bindInfo, StartBinding());
-        }
-
-        public ConcreteIdBinderGeneric<TContract> Bind<TContract>(
-            BindInfo bindInfo, BindFinalizerWrapper finalizerWrapper)
-        {
-            Assert.That(!typeof(TContract).DerivesFrom<IPlaceholderFactory>(),
-                "You should not use Container.Bind for factory classes.  Use Container.BindFactory instead.");
-
-            Assert.That(!bindInfo.ContractTypes.Contains(typeof(TContract)));
-            bindInfo.ContractTypes.Add(typeof(TContract));
-
-            return new ConcreteIdBinderGeneric<TContract>(
-                this, bindInfo, finalizerWrapper);
-        }
-
-        // Non-generic version of Bind<> for cases where you only have the runtime type
-        // Note that this can include open generic types as well such as List<>
-        public ConcreteIdBinderNonGeneric Bind(params Type[] contractTypes)
-        {
-            return Bind((IEnumerable<Type>)contractTypes);
-        }
-
-        public ConcreteIdBinderNonGeneric Bind(IEnumerable<Type> contractTypes)
-        {
-            return BindInternal(contractTypes, null);
-        }
-
-        ConcreteIdBinderNonGeneric BindInternal(
-            IEnumerable<Type> contractTypes, string contextInfo)
-        {
-            var bindInfo = new BindInfo();
-            bindInfo.ContractTypes.AddRange(contractTypes);
-            bindInfo.SetContextInfo(contextInfo);
-            return BindInternal(bindInfo);
-        }
-
-        ConcreteIdBinderNonGeneric BindInternal(BindInfo bindInfo)
-        {
-            Assert.That(bindInfo.ContractTypes.All(x => !x.DerivesFrom<IPlaceholderFactory>()),
-                "You should not use Container.Bind for factory classes.  Use Container.BindFactory instead.");
-
-            return new ConcreteIdBinderNonGeneric(this, bindInfo, StartBinding());
-        }
-
-#if !(UNITY_WSA && ENABLE_DOTNET)
-        public ConcreteIdBinderNonGeneric Bind(
-            Action<ConventionSelectTypesBinder> generator)
-        {
-            var conventionBindInfo = new ConventionBindInfo();
-            generator(new ConventionSelectTypesBinder(conventionBindInfo));
-
-            var contractTypesList = conventionBindInfo.ResolveTypes();
-
-            Assert.That(contractTypesList.All(x => !x.DerivesFrom<IPlaceholderFactory>()),
-                "You should not use Container.Bind for factory classes.  Use Container.BindFactory instead.");
-
-            var bindInfo = new BindInfo();
-            bindInfo.ContractTypes.AddRange(contractTypesList);
-
-            // This is nice because it allows us to do things like Bind(all interfaces).To<Foo>()
-            // (though of course it would be more efficient to use BindInterfacesTo in this case)
-            bindInfo.InvalidBindResponse = InvalidBindResponses.Skip;
-
-            return new ConcreteIdBinderNonGeneric(this, bindInfo, StartBinding());
-        }
-#endif
-
-        // Bind all the interfaces for the given type to the same thing.
-        //
-        // Example:
-        //
-        //    public class Foo : ITickable, IInitializable
-        //    {
-        //    }
-        //
-        //    Container.BindInterfacesTo<Foo>().AsSingle();
-        //
-        //  This line above is equivalent to the following:
-        //
-        //    Container.Bind<ITickable>().ToSingle<Foo>();
-        //    Container.Bind<IInitializable>().ToSingle<Foo>();
-        //
-        // Note here that we do not bind Foo to itself.  For that, use BindInterfacesAndSelfTo
-        public FromBinderNonGeneric BindInterfacesTo<T>()
-        {
-            return BindInterfacesTo(typeof(T));
-        }
-
-        public FromBinderNonGeneric BindInterfacesTo(Type type)
-        {
-            var bindInfo = new BindInfo();
-
-            bindInfo.ContractTypes.AddRange(type.Interfaces());
-            bindInfo.SetContextInfo("BindInterfacesTo({0})".Fmt(type));
-
-            // Almost always, you don't want to use the default AsTransient so make them type it
-            bindInfo.RequireExplicitScope = true;
-            return BindInternal(bindInfo).To(type);
-        }
-
-        // Same as BindInterfaces except also binds to self
-        public FromBinderNonGeneric BindInterfacesAndSelfTo<T>()
-        {
-            return BindInterfacesAndSelfTo(typeof(T));
-        }
-
-        public FromBinderNonGeneric BindInterfacesAndSelfTo(Type type)
-        {
-            var bindInfo = new BindInfo();
-
-            bindInfo.ContractTypes.AddRange(type.Interfaces());
-            bindInfo.ContractTypes.Add(type);
-
-            bindInfo.SetContextInfo("BindInterfacesAndSelfTo({0})".Fmt(type));
-
-            // Almost always, you don't want to use the default AsTransient so make them type it
-            bindInfo.RequireExplicitScope = true;
-            return BindInternal(bindInfo).To(type);
-        }
-
-        //  This is simply a shortcut to using the FromInstance method.
-        //
-        //  Example:
-        //      Container.BindInstance(new Foo());
-        //
-        //  This line above is equivalent to the following:
-        //
-        //      Container.Bind<Foo>().FromInstance(new Foo());
-        //
-        public IdScopeConditionCopyNonLazyBinder BindInstance<TContract>(TContract instance)
-        {
-            var bindInfo = new BindInfo();
-            bindInfo.ContractTypes.Add(typeof(TContract));
-
-            var binding = StartBinding();
-
-            binding.SubFinalizer = new ScopableBindingFinalizer(
-                bindInfo,
-                (container, type) => new InstanceProvider(type, instance, container));
-
-            return new IdScopeConditionCopyNonLazyBinder(bindInfo);
-        }
-
-        // Unfortunately we can't support setting scope / condition / etc. here since all the
-        // bindings are finalized one at a time
-        public void BindInstances(params object[] instances)
-        {
-            foreach (var instance in instances)
-            {
-                Assert.That(!ZenUtilInternal.IsNull(instance),
-                    "Found null instance provided to BindInstances method");
-
-                Bind(instance.GetType()).FromInstance(instance);
-            }
-        }
-
-        FactoryToChoiceIdBinder<TContract> BindFactoryInternal<TContract, TFactoryContract, TFactoryConcrete>()
-            where TFactoryConcrete : TFactoryContract, IFactory
-            where TFactoryContract : IFactory
-        {
-            var bindInfo = new BindInfo();
-            bindInfo.ContractTypes.Add(typeof(TFactoryContract));
-
-            var factoryBindInfo = new FactoryBindInfo(typeof(TFactoryConcrete));
-
-            StartBinding().SubFinalizer = new PlaceholderFactoryBindingFinalizer<TContract>(
-                bindInfo, factoryBindInfo);
-
-            return new FactoryToChoiceIdBinder<TContract>(
-                this, bindInfo, factoryBindInfo);
-        }
-
-        public FactoryToChoiceIdBinder<TContract> BindIFactory<TContract>()
-        {
-            return BindFactoryInternal<TContract, IFactory<TContract>, Factory<TContract>>();
-        }
-
-        public FactoryToChoiceIdBinder<TContract> BindFactory<TContract, TFactory>()
-            where TFactory : Factory<TContract>
-        {
-            return BindFactoryInternal<TContract, TFactory, TFactory>();
-        }
-
-        public FactoryToChoiceIdBinder<TContract> BindFactoryInterface<TContract, TFactoryConcrete, TFactoryContract>()
-            where TFactoryConcrete : Factory<TContract>, TFactoryContract
-            where TFactoryContract : IFactory
-        {
-            return BindFactoryInternal<TContract, TFactoryContract, TFactoryConcrete>();
-        }
-
-        public MemoryPoolInitialSizeBinder<TItemContract> BindMemoryPool<TItemContract>()
-        {
-            return BindMemoryPool<TItemContract, MemoryPool<TItemContract>>();
-        }
-
-        public MemoryPoolInitialSizeBinder<TItemContract> BindMemoryPool<TItemContract, TPool>()
-            where TPool : IMemoryPool
-        {
-            return BindMemoryPoolInterface<TItemContract, TPool, TPool>();
-        }
-
-        public MemoryPoolInitialSizeBinder<TItemContract> BindMemoryPoolInterface<TItemContract, TPoolConcrete, TPoolContract>(bool includeConcreteType = false)
-            where TPoolConcrete : TPoolContract, IMemoryPool
-            where TPoolContract : IMemoryPool
-        {
-            var contractTypes = new List<Type>() { typeof(TPoolContract) };
-
-            if (includeConcreteType)
-            {
-                contractTypes.Add(typeof(TPoolConcrete));
-            }
-
-            var bindInfo = new BindInfo();
-
-            bindInfo.ContractTypes.AddRange(contractTypes);
-
-            // This interface is used in the optional class PoolCleanupChecker
-            // And also allow people to manually call DespawnAll() for all IMemoryPool
-            // if they want
-            bindInfo.ContractTypes.Add(typeof(IMemoryPool));
-
-            var factoryBindInfo = new FactoryBindInfo(typeof(TPoolConcrete));
-            var poolBindInfo = new MemoryPoolBindInfo();
-
-            StartBinding().SubFinalizer = new MemoryPoolBindingFinalizer<TItemContract>(
-                bindInfo, factoryBindInfo, poolBindInfo);
-
-            return new MemoryPoolInitialSizeBinder<TItemContract>(
-                this, bindInfo, factoryBindInfo, poolBindInfo);
-        }
-
-        FactoryToChoiceIdBinder<TParam1, TContract> BindFactoryInternal<TParam1, TContract, TFactoryContract, TFactoryConcrete>()
-            where TFactoryConcrete : TFactoryContract, IFactory
-            where TFactoryContract : IFactory
-        {
-            var bindInfo = new BindInfo();
-
-            bindInfo.ContractTypes.Add(typeof(TFactoryContract));
-
-            var factoryBindInfo = new FactoryBindInfo(typeof(TFactoryConcrete));
-
-            StartBinding().SubFinalizer = new PlaceholderFactoryBindingFinalizer<TContract>(
-                bindInfo, factoryBindInfo);
-
-            return new FactoryToChoiceIdBinder<TParam1, TContract>(
-                this, bindInfo, factoryBindInfo);
-        }
-
-        public FactoryToChoiceIdBinder<TParam1, TContract> BindIFactory<TParam1, TContract>()
-        {
-            return BindFactoryInternal<
-                TParam1, TContract, IFactory<TParam1, TContract>, Factory<TParam1, TContract>>();
-        }
-
-        public FactoryToChoiceIdBinder<TParam1, TContract> BindFactory<TParam1, TContract, TFactory>()
-            where TFactory : Factory<TParam1, TContract>
-        {
-            return BindFactoryInternal<
-                TParam1, TContract, TFactory, TFactory>();
-        }
-
-        public FactoryToChoiceIdBinder<TParam1, TContract> BindFactoryInterface<TParam1, TContract, TFactoryConcrete, TFactoryContract>()
-            where TFactoryConcrete : Factory<TParam1, TContract>, TFactoryContract
-            where TFactoryContract : IFactory
-        {
-            return BindFactoryInternal<TParam1, TContract, TFactoryContract, TFactoryConcrete>();
-        }
-
-        FactoryToChoiceIdBinder<TParam1, TParam2, TContract> BindFactoryInternal<TParam1, TParam2, TContract, TFactoryContract, TFactoryConcrete>()
-            where TFactoryConcrete : TFactoryContract, IFactory
-            where TFactoryContract : IFactory
-        {
-            var bindInfo = new BindInfo();
-
-            bindInfo.ContractTypes.Add(typeof(TFactoryContract));
-
-            var factoryBindInfo = new FactoryBindInfo(typeof(TFactoryConcrete));
-
-            StartBinding().SubFinalizer = new PlaceholderFactoryBindingFinalizer<TContract>(
-                bindInfo, factoryBindInfo);
-
-            return new FactoryToChoiceIdBinder<TParam1, TParam2, TContract>(
-                this, bindInfo, factoryBindInfo);
-        }
-
-        public FactoryToChoiceIdBinder<TParam1, TParam2, TContract> BindIFactory<TParam1, TParam2, TContract>()
-        {
-            return BindFactoryInternal<
-                TParam1, TParam2, TContract, IFactory<TParam1, TParam2, TContract>, Factory<TParam1, TParam2, TContract>>();
-        }
-
-        public FactoryToChoiceIdBinder<TParam1, TParam2, TContract> BindFactory<TParam1, TParam2, TContract, TFactory>()
-            where TFactory : Factory<TParam1, TParam2, TContract>
-        {
-            return BindFactoryInternal<
-                TParam1, TParam2, TContract, TFactory, TFactory>();
-        }
-
-        public FactoryToChoiceIdBinder<TParam1, TParam2, TContract> BindFactoryInterface<TParam1, TParam2, TContract, TFactoryConcrete, TFactoryContract>()
-            where TFactoryConcrete : Factory<TParam1, TParam2, TContract>, TFactoryContract
-            where TFactoryContract : IFactory
-        {
-            return BindFactoryInternal<TParam1, TParam2, TContract, TFactoryContract, TFactoryConcrete>();
-        }
-
-        FactoryToChoiceIdBinder<TParam1, TParam2, TParam3, TContract> BindFactoryInternal<TParam1, TParam2, TParam3, TContract, TFactoryContract, TFactoryConcrete>()
-            where TFactoryConcrete : TFactoryContract, IFactory
-            where TFactoryContract : IFactory
-        {
-            var bindInfo = new BindInfo();
-
-            bindInfo.ContractTypes.Add(typeof(TFactoryContract));
-
-            var factoryBindInfo = new FactoryBindInfo(typeof(TFactoryConcrete));
-
-            StartBinding().SubFinalizer = new PlaceholderFactoryBindingFinalizer<TContract>(
-                bindInfo, factoryBindInfo);
-
-            return new FactoryToChoiceIdBinder<TParam1, TParam2, TParam3, TContract>(
-                this, bindInfo, factoryBindInfo);
-        }
-
-        public FactoryToChoiceIdBinder<TParam1, TParam2, TParam3, TContract> BindIFactory<TParam1, TParam2, TParam3, TContract>()
-        {
-            return BindFactoryInternal<
-                TParam1, TParam2, TParam3, TContract, IFactory<TParam1, TParam2, TParam3, TContract>, Factory<TParam1, TParam2, TParam3, TContract>>();
-        }
-
-        public FactoryToChoiceIdBinder<TParam1, TParam2, TParam3, TContract> BindFactory<TParam1, TParam2, TParam3, TContract, TFactory>()
-            where TFactory : Factory<TParam1, TParam2, TParam3, TContract>
-        {
-            return BindFactoryInternal<
-                TParam1, TParam2, TParam3, TContract, TFactory, TFactory>();
-        }
-
-        public FactoryToChoiceIdBinder<TParam1, TParam2, TParam3, TContract> BindFactoryInterface<TParam1, TParam2, TParam3, TContract, TFactoryConcrete, TFactoryContract>()
-            where TFactoryConcrete : Factory<TParam1, TParam2, TParam3, TContract>, TFactoryContract
-            where TFactoryContract : IFactory
-        {
-            return BindFactoryInternal<TParam1, TParam2, TParam3, TContract, TFactoryContract, TFactoryConcrete>();
-        }
-
-        FactoryToChoiceIdBinder<TParam1, TParam2, TParam3, TParam4, TContract> BindFactoryInternal<TParam1, TParam2, TParam3, TParam4, TContract, TFactoryContract, TFactoryConcrete>()
-            where TFactoryConcrete : TFactoryContract, IFactory
-            where TFactoryContract : IFactory
-        {
-            var bindInfo = new BindInfo();
-
-            bindInfo.ContractTypes.Add(typeof(TFactoryContract));
-
-            var factoryBindInfo = new FactoryBindInfo(typeof(TFactoryConcrete));
-
-            StartBinding().SubFinalizer = new PlaceholderFactoryBindingFinalizer<TContract>(
-                bindInfo, factoryBindInfo);
-
-            return new FactoryToChoiceIdBinder<TParam1, TParam2, TParam3, TParam4, TContract>(
-                this, bindInfo, factoryBindInfo);
-        }
-
-        public FactoryToChoiceIdBinder<TParam1, TParam2, TParam3, TParam4, TContract> BindIFactory<TParam1, TParam2, TParam3, TParam4, TContract>()
-        {
-            return BindFactoryInternal<
-                TParam1, TParam2, TParam3, TParam4, TContract, IFactory<TParam1, TParam2, TParam3, TParam4, TContract>, Factory<TParam1, TParam2, TParam3, TParam4, TContract>>();
-        }
-
-        public FactoryToChoiceIdBinder<TParam1, TParam2, TParam3, TParam4, TContract> BindFactory<TParam1, TParam2, TParam3, TParam4, TContract, TFactory>()
-            where TFactory : Factory<TParam1, TParam2, TParam3, TParam4, TContract>
-        {
-            return BindFactoryInternal<
-                TParam1, TParam2, TParam3, TParam4, TContract, TFactory, TFactory>();
-        }
-
-        public FactoryToChoiceIdBinder<TParam1, TParam2, TParam3, TParam4, TContract> BindFactoryInterface<TParam1, TParam2, TParam3, TParam4, TContract, TFactoryConcrete, TFactoryContract>()
-            where TFactoryConcrete : Factory<TParam1, TParam2, TParam3, TParam4, TContract>, TFactoryContract
-            where TFactoryContract : IFactory
-        {
-            return BindFactoryInternal<TParam1, TParam2, TParam3, TParam4, TContract, TFactoryContract, TFactoryConcrete>();
-        }
-
-        FactoryToChoiceIdBinder<TParam1, TParam2, TParam3, TParam4, TParam5, TContract> BindFactoryInternal<TParam1, TParam2, TParam3, TParam4, TParam5, TContract, TFactoryContract, TFactoryConcrete>()
-            where TFactoryConcrete : TFactoryContract, IFactory
-            where TFactoryContract : IFactory
-        {
-            var bindInfo = new BindInfo();
-
-            bindInfo.ContractTypes.Add(typeof(TFactoryContract));
-
-            var factoryBindInfo = new FactoryBindInfo(typeof(TFactoryConcrete));
-
-            StartBinding().SubFinalizer = new PlaceholderFactoryBindingFinalizer<TContract>(
-                bindInfo, factoryBindInfo);
-
-            return new FactoryToChoiceIdBinder<TParam1, TParam2, TParam3, TParam4, TParam5, TContract>(
-                this, bindInfo, factoryBindInfo);
-        }
-
-        public FactoryToChoiceIdBinder<TParam1, TParam2, TParam3, TParam4, TParam5, TContract> BindIFactory<TParam1, TParam2, TParam3, TParam4, TParam5, TContract>()
-        {
-            return BindFactoryInternal<
-                TParam1, TParam2, TParam3, TParam4, TParam5, TContract, IFactory<TParam1, TParam2, TParam3, TParam4, TParam5, TContract>, Factory<TParam1, TParam2, TParam3, TParam4, TParam5, TContract>>();
-        }
-
-        public FactoryToChoiceIdBinder<TParam1, TParam2, TParam3, TParam4, TParam5, TContract> BindFactory<TParam1, TParam2, TParam3, TParam4, TParam5, TContract, TFactory>()
-            where TFactory : Factory<TParam1, TParam2, TParam3, TParam4, TParam5, TContract>
-        {
-            return BindFactoryInternal<
-                TParam1, TParam2, TParam3, TParam4, TParam5, TContract, TFactory, TFactory>();
-        }
-
-        public FactoryToChoiceIdBinder<TParam1, TParam2, TParam3, TParam4, TParam5, TContract> BindFactoryInterface<TParam1, TParam2, TParam3, TParam4, TParam5, TContract, TFactoryConcrete, TFactoryContract>()
-            where TFactoryConcrete : Factory<TParam1, TParam2, TParam3, TParam4, TParam5, TContract>, TFactoryContract
-            where TFactoryContract : IFactory
-        {
-            return BindFactoryInternal<TParam1, TParam2, TParam3, TParam4, TParam5, TContract, TFactoryContract, TFactoryConcrete>();
-        }
-
-        FactoryToChoiceIdBinder<TParam1, TParam2, TParam3, TParam4, TParam5, TParam6, TParam7, TParam8, TParam9, TParam10, TContract> BindFactoryInternal<TParam1, TParam2, TParam3, TParam4, TParam5, TParam6, TParam7, TParam8, TParam9, TParam10, TContract, TFactoryContract, TFactoryConcrete>()
-            where TFactoryConcrete : TFactoryContract, IFactory
-            where TFactoryContract : IFactory
-        {
-            var bindInfo = new BindInfo();
-
-            bindInfo.ContractTypes.Add(typeof(TFactoryContract));
-
-            var factoryBindInfo = new FactoryBindInfo(typeof(TFactoryConcrete));
-
-            StartBinding().SubFinalizer = new PlaceholderFactoryBindingFinalizer<TContract>(
-                bindInfo, factoryBindInfo);
-
-            return new FactoryToChoiceIdBinder<TParam1, TParam2, TParam3, TParam4, TParam5, TParam6, TParam7, TParam8, TParam9, TParam10, TContract>(
-                this, bindInfo, factoryBindInfo);
-        }
-
-        public FactoryToChoiceIdBinder<TParam1, TParam2, TParam3, TParam4, TParam5, TParam6, TParam7, TParam8, TParam9, TParam10, TContract> BindIFactory<TParam1, TParam2, TParam3, TParam4, TParam5, TParam6, TParam7, TParam8, TParam9, TParam10, TContract>()
-        {
-            return BindFactoryInternal<
-                TParam1, TParam2, TParam3, TParam4, TParam5, TParam6, TParam7, TParam8, TParam9, TParam10, TContract, IFactory<TParam1, TParam2, TParam3, TParam4, TParam5, TParam6, TParam7, TParam8, TParam9, TParam10, TContract>, Factory<TParam1, TParam2, TParam3, TParam4, TParam5, TParam6, TParam7, TParam8, TParam9, TParam10, TContract>>();
-        }
-
-        public FactoryToChoiceIdBinder<TParam1, TParam2, TParam3, TParam4, TParam5, TParam6, TParam7, TParam8, TParam9, TParam10, TContract> BindFactory<TParam1, TParam2, TParam3, TParam4, TParam5, TParam6, TParam7, TParam8, TParam9, TParam10, TContract, TFactory>()
-            where TFactory : Factory<TParam1, TParam2, TParam3, TParam4, TParam5, TParam6, TParam7, TParam8, TParam9, TParam10, TContract>
-        {
-            return BindFactoryInternal<
-                TParam1, TParam2, TParam3, TParam4, TParam5, TParam6, TParam7, TParam8, TParam9, TParam10, TContract, TFactory, TFactory>();
-        }
-
-        public FactoryToChoiceIdBinder<TParam1, TParam2, TParam3, TParam4, TParam5, TParam6, TParam7, TParam8, TParam9, TParam10, TContract> BindFactoryInterface<TParam1, TParam2, TParam3, TParam4, TParam5, TParam6, TParam7, TParam8, TParam9, TParam10, TContract, TFactoryConcrete, TFactoryContract>()
-            where TFactoryConcrete : Factory<TParam1, TParam2, TParam3, TParam4, TParam5, TParam6, TParam7, TParam8, TParam9, TParam10, TContract>, TFactoryContract
-            where TFactoryContract : IFactory
-        {
-            return BindFactoryInternal<TParam1, TParam2, TParam3, TParam4, TParam5, TParam6, TParam7, TParam8, TParam9, TParam10, TContract, TFactoryContract, TFactoryConcrete>();
-        }
-
-        public T InstantiateExplicit<T>(List<TypeValuePair> extraArgs)
-        {
-            return (T)InstantiateExplicit(typeof(T), extraArgs);
-        }
-
-        public System.Lazy<T> InstantiateLazy<T>()
-        {
-            return InstantiateLazy<T>(typeof(T));
-        }
-
-        public System.Lazy<T> InstantiateLazy<T>(Type concreteType)
-        {
-            Assert.That(concreteType.DerivesFromOrEqual<T>());
-            return new System.Lazy<T>(() => (T)this.Instantiate(concreteType));
-        }
-
-        public System.Lazy<T> ResolveLazy<T>()
-        {
-            return ResolveLazy<T>(typeof(T));
-        }
-
-        public System.Lazy<T> ResolveLazy<T>(Type concreteType)
-        {
-            Assert.That(concreteType.DerivesFromOrEqual<T>());
-            return new System.Lazy<T>(() => (T)this.Resolve(concreteType));
-        }
-
-        public object InstantiateExplicit(Type concreteType, List<TypeValuePair> extraArgs)
-        {
-            bool autoInject = true;
-
-            return InstantiateExplicit(
-                concreteType,
-                autoInject,
-                new InjectArgs()
-                {
-                    ExtraArgs = extraArgs,
-                    Context = new InjectContext(this, concreteType, null),
-                });
-        }
-
-        public object InstantiateExplicit(Type concreteType, bool autoInject, InjectArgs args)
-        {
-#if UNITY_EDITOR && ZEN_PROFILING_ENABLED
-            using (ProfileBlock.Start("Zenject.Instantiate({0})", concreteType))
-#endif
-            {
-                if (IsValidating)
-                {
-                    try
-                    {
-                        return InstantiateInternal(concreteType, autoInject, args);
-                    }
-                    catch (Exception e)
-                    {
-                        // Just log the error and continue to print multiple validation errors
-                        // at once
-                        ModestTree.Log.ErrorException(e);
-                        return new ValidationMarker(concreteType, true);
-                    }
-                }
-                else
-                {
-                    return InstantiateInternal(concreteType, autoInject, args);
-                }
-            }
-        }
-
-#if !NOT_UNITY3D
-        public Component InstantiateComponentExplicit(
-            Type componentType, GameObject gameObject, List<TypeValuePair> extraArgs)
-        {
-            Assert.That(componentType.DerivesFrom<Component>());
-
-            FlushBindings();
-
-            var monoBehaviour = (Component)gameObject.AddComponent(componentType);
-            InjectExplicit(monoBehaviour, extraArgs);
-            return monoBehaviour;
-        }
-
-        public object InstantiateScriptableObjectResourceExplicit(
-            Type scriptableObjectType, string resourcePath, List<TypeValuePair> extraArgs)
-        {
-            var objects = Resources.LoadAll(resourcePath, scriptableObjectType);
-
-            Assert.That(!objects.IsEmpty(),
-                "Could not find resource at path '{0}' with type '{1}'", resourcePath, scriptableObjectType);
-
-            Assert.That(objects.Length == 1,
-                "Found multiple scriptable objects at path '{0}' when only 1 was expected with type '{1}'", resourcePath, scriptableObjectType);
-
-            var newObj = ScriptableObject.Instantiate(objects.Single());
-
-            InjectExplicit(newObj, extraArgs);
-
-            return newObj;
-        }
-
-        // Same as InstantiatePrefabResourceForComponent except allows null values
-        // to be included in the argument list.  Also see InjectUtil.CreateArgList
-        public object InstantiatePrefabResourceForComponentExplicit(
-            Type componentType, string resourcePath, List<TypeValuePair> extraArgs,
-            GameObjectCreationParameters creationInfo)
-        {
-            return InstantiatePrefabResourceForComponentExplicit(
-                componentType, resourcePath,
-                new InjectArgs()
-                {
-                    ExtraArgs = extraArgs,
-                    Context = new InjectContext(this, componentType, null),
-                }, creationInfo);
-        }
-
-        public object InstantiatePrefabResourceForComponentExplicit(
-            Type componentType, string resourcePath, InjectArgs args,
-            GameObjectCreationParameters creationInfo)
-        {
-            var prefab = (GameObject)Resources.Load(resourcePath);
-            Assert.IsNotNull(prefab,
-                "Could not find prefab at resource location '{0}'".Fmt(resourcePath));
-            return InstantiatePrefabForComponentExplicit(
-                componentType, prefab, args, creationInfo);
-        }
-
-        public object InstantiatePrefabForComponentExplicit(
-            Type componentType, UnityEngine.Object prefab,
-            List<TypeValuePair> extraArgs)
-        {
-            return InstantiatePrefabForComponentExplicit(
-                componentType, prefab, extraArgs, GameObjectCreationParameters.Default);
-        }
-
-        public object InstantiatePrefabForComponentExplicit(
-            Type componentType, UnityEngine.Object prefab,
-            List<TypeValuePair> extraArgs, GameObjectCreationParameters gameObjectBindInfo)
-        {
-            return InstantiatePrefabForComponentExplicit(
-                componentType, prefab,
-                new InjectArgs()
-                {
-                    ExtraArgs = extraArgs,
-                    Context = new InjectContext(this, componentType, null),
-                }, gameObjectBindInfo);
-        }
-
-        // Same as InstantiatePrefabForComponent except allows null values
-        // to be included in the argument list.  Also see InjectUtil.CreateArgList
-        public object InstantiatePrefabForComponentExplicit(
-            Type componentType, UnityEngine.Object prefab,
-            InjectArgs args, GameObjectCreationParameters gameObjectBindInfo)
-        {
-            Assert.That(!AssertOnNewGameObjects,
-                "Given DiContainer does not support creating new game objects");
-
-            FlushBindings();
-
-            Assert.That(componentType.IsInterface() || componentType.DerivesFrom<Component>(),
-                "Expected type '{0}' to derive from UnityEngine.Component", componentType);
-
-            bool shouldMakeActive;
-            var gameObj = CreateAndParentPrefab(prefab, gameObjectBindInfo, args.Context, out shouldMakeActive);
-
-            var component = InjectGameObjectForComponentExplicit(
-                gameObj, componentType, args);
-
-            if (shouldMakeActive)
-            {
-                gameObj.SetActive(true);
-            }
-
-            return component;
-        }
-#endif
-
-        ////////////// Execution order ////////////////
-
-        public void BindExecutionOrder<T>(int order)
-        {
-            BindExecutionOrder(typeof(T), order);
-        }
-
-        public void BindExecutionOrder(Type type, int order)
-        {
-            Assert.That(type.DerivesFrom<ITickable>() || type.DerivesFrom<IInitializable>() || type.DerivesFrom<IDisposable>() || type.DerivesFrom<ILateDisposable>() || type.DerivesFrom<IFixedTickable>() || type.DerivesFrom<ILateTickable>(),
-                "Expected type '{0}' to derive from one or more of the following interfaces: ITickable, IInitializable, ILateTickable, IFixedTickable, IDisposable, ILateDisposable", type);
-
-            if (type.DerivesFrom<ITickable>())
-            {
-                BindTickableExecutionOrder(type, order);
-            }
-
-            if (type.DerivesFrom<IInitializable>())
-            {
-                BindInitializableExecutionOrder(type, order);
-            }
-
-            if (type.DerivesFrom<IDisposable>())
-            {
-                BindDisposableExecutionOrder(type, order);
-            }
-
-            if (type.DerivesFrom<ILateDisposable>())
-            {
-                BindLateDisposableExecutionOrder(type, order);
-            }
-
-            if (type.DerivesFrom<IFixedTickable>())
-            {
-                BindFixedTickableExecutionOrder(type, order);
-            }
-
-            if (type.DerivesFrom<ILateTickable>())
-            {
-                BindLateTickableExecutionOrder(type, order);
-            }
-        }
-
-        public void BindTickableExecutionOrder<T>(int order)
-            where T : ITickable
-        {
-            BindTickableExecutionOrder(typeof(T), order);
-        }
-
-        public void BindTickableExecutionOrder(Type type, int order)
-        {
-            Assert.That(type.DerivesFrom<ITickable>(),
-                "Expected type '{0}' to derive from ITickable", type);
-
-            BindInstance(
-                ModestTree.Util.ValuePair.New(type, order)).WhenInjectedInto<TickableManager>();
-        }
-
-        public void BindInitializableExecutionOrder<T>(int order)
-            where T : IInitializable
-        {
-            BindInitializableExecutionOrder(typeof(T), order);
-        }
-
-        public void BindInitializableExecutionOrder(Type type, int order)
-        {
-            Assert.That(type.DerivesFrom<IInitializable>(),
-                "Expected type '{0}' to derive from IInitializable", type);
-
-            BindInstance(
-                ModestTree.Util.ValuePair.New(type, order)).WhenInjectedInto<InitializableManager>();
-        }
-
-        public void BindDisposableExecutionOrder<T>(int order)
-            where T : IDisposable
-        {
-            BindDisposableExecutionOrder(typeof(T), order);
-        }
-
-        public void BindLateDisposableExecutionOrder<T>(int order)
-            where T : ILateDisposable
-        {
-            BindLateDisposableExecutionOrder(typeof(T), order);
-        }
-
-        public void BindDisposableExecutionOrder(Type type, int order)
-        {
-            Assert.That(type.DerivesFrom<IDisposable>(),
-                "Expected type '{0}' to derive from IDisposable", type);
-
-            BindInstance(
-                ModestTree.Util.ValuePair.New(type, order)).WhenInjectedInto<DisposableManager>();
-        }
-
-        public void BindLateDisposableExecutionOrder(Type type, int order)
-        {
-            Assert.That(type.DerivesFrom<ILateDisposable>(),
-            "Expected type '{0}' to derive from ILateDisposable", type);
-
-            BindInstance(
-                ModestTree.Util.ValuePair.New(type, order)).WithId("Late").WhenInjectedInto<DisposableManager>();
-        }
-
-        public void BindFixedTickableExecutionOrder<T>(int order)
-            where T : IFixedTickable
-        {
-            BindFixedTickableExecutionOrder(typeof(T), order);
-        }
-
-        public void BindFixedTickableExecutionOrder(Type type, int order)
-        {
-            Assert.That(type.DerivesFrom<IFixedTickable>(),
-                "Expected type '{0}' to derive from IFixedTickable", type);
-
-            Bind<ModestTree.Util.ValuePair<Type, int>>().WithId("Fixed")
-                .FromInstance(ModestTree.Util.ValuePair.New(type, order)).WhenInjectedInto<TickableManager>();
-        }
-
-        public void BindLateTickableExecutionOrder<T>(int order)
-            where T : ILateTickable
-        {
-            BindLateTickableExecutionOrder(typeof(T), order);
-        }
-
-        public void BindLateTickableExecutionOrder(Type type, int order)
-        {
-            Assert.That(type.DerivesFrom<ILateTickable>(),
-                "Expected type '{0}' to derive from ILateTickable", type);
-
-            Bind<ModestTree.Util.ValuePair<Type, int>>().WithId("Late")
-                .FromInstance(ModestTree.Util.ValuePair.New(type, order)).WhenInjectedInto<TickableManager>();
-        }
-
-        ////////////// Types ////////////////
-
-        struct ProviderPair
-        {
             public readonly ProviderInfo ProviderInfo;
 
             public readonly DiContainer Container;
@@ -6335,5 +3159,4 @@
             public readonly BindingCondition Condition;
         }
     }
-}
->>>>>>> 55e7a6e9
+}