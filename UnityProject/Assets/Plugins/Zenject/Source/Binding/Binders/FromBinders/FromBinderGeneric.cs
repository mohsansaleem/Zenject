--- conflicted
+++ resolved
@@ -119,11 +119,7 @@
         }
 
 
-<<<<<<< HEAD
-        public ScopeConcreteIdArgConditionCopyNonLazyBinder FromComponentInParents(bool excludeSelf = false)
-=======
-        public ScopeArgConditionCopyNonLazyBinder FromComponentInParents(bool excludeSelf = false, bool includeInactive = false)
->>>>>>> f3bd405a
+        public ScopeConcreteIdArgConditionCopyNonLazyBinder FromComponentInParents(bool excludeSelf = false, bool includeInactive = false)
         {
             BindingUtil.AssertIsInterfaceOrComponent(AllParentTypes);
 
