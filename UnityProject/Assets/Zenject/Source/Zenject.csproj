--- conflicted
+++ resolved
@@ -17,34 +17,20 @@
     <DebugSymbols>true</DebugSymbols>
     <DebugType>full</DebugType>
     <Optimize>false</Optimize>
-<<<<<<< HEAD
-    <IntermediateOutputPath>..\..\..\..\..\AssemblyBuild\Temp\Debug\</IntermediateOutputPath>
-    <BaseIntermediateOutputPath>..\..\..\..\..\AssemblyBuild\Temp\Debug\</BaseIntermediateOutputPath>
-    <OutputPath>..\..\..\..\..\AssemblyBuild\Bin\Debug\</OutputPath>
-    <DefineConstants>TRACE;DEBUG;UNITY_5_3_OR_NEWER</DefineConstants>
-=======
     <IntermediateOutputPath>..\..\..\..\..\NonUnityBuild\Temp\Debug\</IntermediateOutputPath>
     <BaseIntermediateOutputPath>..\..\..\..\..\NonUnityBuild\Temp\Debug\</BaseIntermediateOutputPath>
     <OutputPath>..\..\..\..\..\NonUnityBuild\Bin\Debug\</OutputPath>
     <DefineConstants>TRACE;DEBUG;NOT_UNITY3D</DefineConstants>
->>>>>>> 4d4c0f9c
     <ErrorReport>prompt</ErrorReport>
     <WarningLevel>4</WarningLevel>
   </PropertyGroup>
   <PropertyGroup Condition=" '$(Configuration)|$(Platform)' == 'Release|AnyCPU' ">
     <DebugType>pdbonly</DebugType>
     <Optimize>true</Optimize>
-<<<<<<< HEAD
-    <IntermediateOutputPath>..\..\..\..\..\AssemblyBuild\Temp\Release\</IntermediateOutputPath>
-    <BaseIntermediateOutputPath>..\..\..\..\..\AssemblyBuild\Temp\Release\</BaseIntermediateOutputPath>
-    <OutputPath>..\..\..\..\..\AssemblyBuild\Bin\Release\</OutputPath>
-    <DefineConstants>TRACE;UNITY_5_3_OR_NEWER</DefineConstants>
-=======
     <IntermediateOutputPath>..\..\..\..\..\NonUnityBuild\Temp\Release\</IntermediateOutputPath>
     <BaseIntermediateOutputPath>..\..\..\..\..\NonUnityBuild\Temp\Release\</BaseIntermediateOutputPath>
     <OutputPath>..\..\..\..\..\NonUnityBuild\Bin\Release\</OutputPath>
     <DefineConstants>TRACE;NOT_UNITY3D</DefineConstants>
->>>>>>> 4d4c0f9c
     <ErrorReport>prompt</ErrorReport>
     <WarningLevel>4</WarningLevel>
   </PropertyGroup>
@@ -130,31 +116,6 @@
     <Compile Include="Util\ZenjectTypeInfo.cs" />
     <Compile Include="Main\IInstantiator.cs" />
     <Compile Include="Main\IResolver.cs" />
-<<<<<<< HEAD
-    <Compile Include="Main\MonoInstaller.cs" />
-    <Compile Include="Main\SceneCompositionRoot.cs" />
-    <Compile Include="Main\SingletonId.cs" />
-    <Compile Include="Main\SingletonRegistry.cs" />
-    <Compile Include="Main\StaticCompositionRoot.cs" />
-    <Compile Include="Main\ZenConstants.cs" />
-    <Compile Include="Misc\DisposableManager.cs" />
-    <Compile Include="Misc\ExecutionOrderInstaller.cs" />
-    <Compile Include="Misc\FixedTickablePrioritiesInstaller.cs" />
-    <Compile Include="Misc\IInitializable.cs" />
-    <Compile Include="Misc\InitializableManager.cs" />
-    <Compile Include="Misc\ITickable.cs" />
-    <Compile Include="Misc\KernelUtil.cs" />
-    <Compile Include="Misc\LateTickablePrioritiesInstaller.cs" />
-    <Compile Include="Misc\StandardInstaller.cs" />
-    <Compile Include="Misc\TaskUpdater.cs" />
-    <Compile Include="Misc\TickableManager.cs" />
-    <Compile Include="Misc\UnityEventManager.cs" />
-    <Compile Include="Misc\ZenUtil.cs" />
-    <Compile Include="Providers\DiContainerProvider.cs" />
-    <Compile Include="Providers\GameObjectTransientProvider.cs" />
-    <Compile Include="Providers\GameObjectTransientProviderFromPrefab.cs" />
-    <Compile Include="Providers\GameObjectTransientProviderFromPrefabResource.cs" />
-=======
     <Compile Include="Main\BindingId.cs" />
     <Compile Include="Install\IInstaller.cs" />
     <Compile Include="Install\Installer.cs" />
@@ -166,7 +127,6 @@
     <Compile Include="Runtime\TickableManager.cs" />
     <Compile Include="Runtime\UnityEventManager.cs" />
     <Compile Include="Providers\GetterProvider.cs" />
->>>>>>> 4d4c0f9c
     <Compile Include="Providers\InstanceProvider.cs" />
     <Compile Include="Providers\MethodProvider.cs" />
     <Compile Include="Providers\Singleton\SingletonMarkRegistry.cs" />
