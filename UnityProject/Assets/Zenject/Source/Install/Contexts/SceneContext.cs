#if !NOT_UNITY3D

using System;
using System.Collections.Generic;
using System.Linq;
using ModestTree;
using UnityEngine;
using UnityEngine.Serialization;
using UnityEngine.SceneManagement;

namespace Zenject
{
    public class SceneContext : Context
    {
        public static readonly List<Scene> DecoratedScenes = new List<Scene>();

        public static Action<DiContainer> BeforeInstallHooks;
        public static Action<DiContainer> AfterInstallHooks;

        [FormerlySerializedAs("ParentNewObjectsUnderRoot")]
        [Tooltip("When true, objects that are created at runtime will be parented to the SceneContext")]
        [SerializeField]
        bool _parentNewObjectsUnderRoot = false;

        [Tooltip("Optional name of this SceneContext, allowing contexts in subsequently loaded scenes to depend on it and be parented to it")]
        [SerializeField]
        string _name;

        [Tooltip("Optional name of a SceneContext in a previously loaded scene that this context depends on and to which it must be parented")]
        [SerializeField]
        string _parentSceneContextName;

        DiContainer _container;
        readonly List<object> _dependencyRoots = new List<object>();

        bool _hasInstalled;
        bool _hasResolved;

        static bool _autoRun = true;

        public override DiContainer Container
        {
            get
            {
                return _container;
            }
        }

#if UNITY_EDITOR
        public bool IsValidating
        {
            get
            {
                return ProjectContext.Instance.Container.IsValidating;
            }
        }
#else
        public bool IsValidating
        {
            get
            {
                return false;
            }
        }
#endif

        public string Name
        {
            get
            {
                return _name;
            }
            set
            {
                _name = value;
            }
        }

        public string ParentSceneContextName
        {
            get
            {
                return _parentSceneContextName;
            }
            set
            {
                _parentSceneContextName = value;
            }
        }

        public bool ParentNewObjectsUnderRoot
        {
            get
            {
                return _parentNewObjectsUnderRoot;
            }
            set
            {
                _parentNewObjectsUnderRoot = value;
            }
        }

        public void Awake()
        {
            // We always want to initialize ProjectContext as early as possible
            ProjectContext.Instance.EnsureIsInitialized();

            if (_autoRun)
            {
                Run();
            }
            else
            {
                // True should always be default
                _autoRun = true;
            }
        }

#if UNITY_EDITOR
        public void Run()
        {
            if (IsValidating)
            {
                try
                {
                    RunInternal();

                    Assert.That(_container.IsValidating);

                    _container.ValidateIValidatables();

                    Log.Info("Scene '{0}' Validated Successfully", this.gameObject.scene.name);
                }
                catch (Exception e)
                {
                    Log.ErrorException("Scene '{0}' Failed Validation!".Fmt(this.gameObject.scene.name), e);
                }
            }
            else
            {
                RunInternal();
            }
        }
#else
        public void Run()
        {
            RunInternal();
        }
#endif

<<<<<<< HEAD
        void RunInternal()
        {
            Install();
            Resolve();
        }

        public void Install()
=======
        private IEnumerable<Scene> LoadedScenes
        {
            get
            {
                for (int i = 0; i < SceneManager.sceneCount; i++)
                    yield return SceneManager.GetSceneAt(i);
            }
        }

        private DiContainer GetParentContainer()
        {
            if (string.IsNullOrEmpty(_parentSceneContextName))
            {
                return ProjectContext.Instance.Container;
            }

			var sceneContexts = LoadedScenes
				.Where(scene => scene.isLoaded)
				.Except(gameObject.scene)
				.SelectMany(scene => scene.GetRootGameObjects())
				.SelectMany(root => root.GetComponentsInChildren<SceneContext>())
				.Where(sceneContext => sceneContext.Name == _parentSceneContextName)
				.ToList();

			Assert.That(sceneContexts.Any(), () => string.Format(
				"SceneContext on object {0} of scene {1} requires contract {2}, but none of the loaded SceneContexts implements that contract.",
				gameObject.name,
				gameObject.scene.name,
				_parentSceneContextName));
			
			Assert.That(sceneContexts.Count == 1, () => string.Format(
				"SceneContext on object {0} of scene {1} requires a single implementation of contract {2}, but multiple were found.",
				gameObject.name,
				gameObject.scene.name,
				_parentSceneContextName));

            return sceneContexts.Single().Container;
        }

        public void RunInternal()
>>>>>>> 00804977
        {
#if !UNITY_EDITOR
            Assert.That(!IsValidating);
#endif

            Assert.That(!_hasInstalled);
            _hasInstalled = true;

            Assert.IsNull(_container);

<<<<<<< HEAD
            var parentContainer = ParentContainer ?? ProjectContext.Instance.Container;

            // ParentContainer is optionally set temporarily before calling ZenUtil.LoadScene
            ParentContainer = null;

            _container = parentContainer.CreateSubContainer();
=======
            _container = GetParentContainer().CreateSubContainer(IsValidating);

#if !UNITY_EDITOR
            Assert.That(!IsValidating);
#endif
>>>>>>> 00804977

            // This can happen if you run a decorated scene with immediately running a normal scene afterwards
            foreach (var decoratedScene in DecoratedScenes)
            {
                Assert.That(decoratedScene.isLoaded,
                    "Unexpected state in SceneContext - found unloaded decorated scene");
            }

            // Record all the injectable components in the scene BEFORE installing the installers
            // This is nice for cases where the user calls InstantiatePrefab<>, etc. in their installer
            // so that it doesn't inject on the game object twice
            // InitialComponentsInjecter will also guarantee that any component that is injected into
            // another component has itself been injected
            _container.LazyInstanceInjector
                .AddInstances(GetInjectableComponents().Cast<object>());

            Log.Debug("SceneContext: Running installers...");

            _container.IsInstalling = true;

            try
            {
                InstallBindings();
            }
            finally
            {
                _container.IsInstalling = false;
            }

            DecoratedScenes.Clear();
        }

        public void Resolve()
        {
            Log.Debug("SceneContext: Injecting components in the scene...");

            Assert.That(_hasInstalled);
            Assert.That(!_hasResolved);
            _hasResolved = true;

            _container.LazyInstanceInjector.LazyInjectAll();

            Log.Debug("SceneContext: Resolving dependency roots...");

            Assert.That(_dependencyRoots.IsEmpty());
            _dependencyRoots.AddRange(_container.ResolveDependencyRoots());

            Log.Debug("SceneContext: Initialized successfully");
        }

        void InstallBindings()
        {
            if (_parentNewObjectsUnderRoot)
            {
                _container.DefaultParent = this.transform;
            }
            else
            {
                // This is necessary otherwise we inherit the project root DefaultParent
                _container.DefaultParent = null;
            }

            _container.Bind<Context>().FromInstance(this);
            _container.Bind<SceneContext>().FromInstance(this);

            InstallSceneBindings();

            if (BeforeInstallHooks != null)
            {
                BeforeInstallHooks(_container);
                // Reset extra bindings for next time we change scenes
                BeforeInstallHooks = null;
            }

            _container.Bind<SceneKernel>().FromComponent(this.gameObject).AsSingle().NonLazy();

            _container.Bind<ZenjectSceneLoader>().AsSingle();

            InstallInstallers();

            if (AfterInstallHooks != null)
            {
                AfterInstallHooks(_container);
                // Reset extra bindings for next time we change scenes
                AfterInstallHooks = null;
            }
        }

        protected override IEnumerable<Component> GetInjectableComponents()
        {
            foreach (var gameObject in GetRootGameObjects())
            {
                foreach (var component in GetInjectableComponents(gameObject))
                {
                    yield return component;
                }
            }

            yield break;
        }

        public IEnumerable<GameObject> GetRootGameObjects()
        {
            var scene = this.gameObject.scene;

            // Note: We can't use activeScene.GetRootObjects() here because that apparently fails with an exception
            // about the scene not being loaded yet when executed in Awake
            // We also can't use GameObject.FindObjectsOfType<Transform>() because that does not include inactive game objects
            // So we use Resources.FindObjectsOfTypeAll, even though that may include prefabs.  However, our assumption here
            // is that prefabs do not have their "scene" property set correctly so this should work
            //
            // It's important here that we only inject into root objects that are part of our scene, to properly support
            // multi-scene editing features of Unity 5.x
            //
            // Also, even with older Unity versions, if there is an object that is marked with DontDestroyOnLoad, then it will
            // be injected multiple times when another scene is loaded
            //
            // We also make sure not to inject into the project root objects which are injected by ProjectContext.
            return Resources.FindObjectsOfTypeAll<GameObject>()
                .Where(x => x.transform.parent == null
                    && x.GetComponent<ProjectContext>() == null
                    && (x.scene == scene || DecoratedScenes.Contains(x.scene)));
        }

        // These methods can be used for cases where you need to create the SceneContext entirely in code
        // Note that if you use these methods that you have to call Run() yourself
        // This is useful because it allows you to create a SceneContext and configure it how you want
        // and add what installers you want before kicking off the Install/Resolve
        public static SceneContext Create()
        {
            return CreateComponent(
                new GameObject("SceneContext"));
        }

        public static SceneContext CreateComponent(GameObject gameObject)
        {
            _autoRun = false;
            var result = gameObject.AddComponent<SceneContext>();
            Assert.That(_autoRun); // Should be reset
            return result;
        }
    }
}

#endif<|MERGE_RESOLUTION|>--- conflicted
+++ resolved
@@ -148,16 +148,13 @@
         }
 #endif
 
-<<<<<<< HEAD
         void RunInternal()
         {
             Install();
             Resolve();
         }
 
-        public void Install()
-=======
-        private IEnumerable<Scene> LoadedScenes
+        IEnumerable<Scene> LoadedScenes
         {
             get
             {
@@ -166,38 +163,37 @@
             }
         }
 
-        private DiContainer GetParentContainer()
+        DiContainer GetParentContainer()
         {
             if (string.IsNullOrEmpty(_parentSceneContextName))
             {
                 return ProjectContext.Instance.Container;
             }
 
-			var sceneContexts = LoadedScenes
-				.Where(scene => scene.isLoaded)
-				.Except(gameObject.scene)
-				.SelectMany(scene => scene.GetRootGameObjects())
-				.SelectMany(root => root.GetComponentsInChildren<SceneContext>())
-				.Where(sceneContext => sceneContext.Name == _parentSceneContextName)
-				.ToList();
-
-			Assert.That(sceneContexts.Any(), () => string.Format(
-				"SceneContext on object {0} of scene {1} requires contract {2}, but none of the loaded SceneContexts implements that contract.",
-				gameObject.name,
-				gameObject.scene.name,
-				_parentSceneContextName));
-			
-			Assert.That(sceneContexts.Count == 1, () => string.Format(
-				"SceneContext on object {0} of scene {1} requires a single implementation of contract {2}, but multiple were found.",
-				gameObject.name,
-				gameObject.scene.name,
-				_parentSceneContextName));
+            var sceneContexts = LoadedScenes
+                .Where(scene => scene.isLoaded)
+                .Except(gameObject.scene)
+                .SelectMany(scene => scene.GetRootGameObjects())
+                .SelectMany(root => root.GetComponentsInChildren<SceneContext>())
+                .Where(sceneContext => sceneContext.Name == _parentSceneContextName)
+                .ToList();
+
+            Assert.That(sceneContexts.Any(), () => string.Format(
+                "SceneContext on object {0} of scene {1} requires contract {2}, but none of the loaded SceneContexts implements that contract.",
+                gameObject.name,
+                gameObject.scene.name,
+                _parentSceneContextName));
+
+            Assert.That(sceneContexts.Count == 1, () => string.Format(
+                "SceneContext on object {0} of scene {1} requires a single implementation of contract {2}, but multiple were found.",
+                gameObject.name,
+                gameObject.scene.name,
+                _parentSceneContextName));
 
             return sceneContexts.Single().Container;
         }
 
-        public void RunInternal()
->>>>>>> 00804977
+        public void Install()
         {
 #if !UNITY_EDITOR
             Assert.That(!IsValidating);
@@ -208,20 +204,7 @@
 
             Assert.IsNull(_container);
 
-<<<<<<< HEAD
-            var parentContainer = ParentContainer ?? ProjectContext.Instance.Container;
-
-            // ParentContainer is optionally set temporarily before calling ZenUtil.LoadScene
-            ParentContainer = null;
-
-            _container = parentContainer.CreateSubContainer();
-=======
-            _container = GetParentContainer().CreateSubContainer(IsValidating);
-
-#if !UNITY_EDITOR
-            Assert.That(!IsValidating);
-#endif
->>>>>>> 00804977
+            _container = GetParentContainer().CreateSubContainer();
 
             // This can happen if you run a decorated scene with immediately running a normal scene afterwards
             foreach (var decoratedScene in DecoratedScenes)
