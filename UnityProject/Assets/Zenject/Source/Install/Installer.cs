--- conflicted
+++ resolved
@@ -1,11 +1,3 @@
-<<<<<<< HEAD
-using System;
-using System.Collections.Generic;
-using System.Linq;
-using ModestTree;
-
-=======
->>>>>>> 3cdf9c35
 namespace Zenject
 {
     //
