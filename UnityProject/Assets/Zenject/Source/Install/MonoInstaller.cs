--- conflicted
+++ resolved
@@ -1,12 +1,6 @@
 #if !NOT_UNITY3D
 
 using System;
-<<<<<<< HEAD
-using System.Collections.Generic;
-using System.Linq;
-using ModestTree;
-=======
->>>>>>> 3cdf9c35
 using UnityEngine;
 
 namespace Zenject
