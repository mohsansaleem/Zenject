using System;
using System.Collections;
using System.Collections.Generic;
using System.Linq;
using ModestTree;
using ModestTree.Util;
using Zenject.Internal;

#if !NOT_UNITY3D
using UnityEngine;
#endif

namespace Zenject
{
    public delegate bool BindingCondition(InjectContext c);

    public class InjectArgs
    {
        public List<TypeValuePair> ExtraArgs;
        public InjectContext Context;
        public object ConcreteIdentifier;
    }

    // Responsibilities:
    // - Expose methods to configure object graph via BindX() methods
    // - Look up bound values via Resolve() method
    // - Instantiate new values via InstantiateX() methods
    public class DiContainer : IInstantiator
    {
        public const string DependencyRootIdentifier = "DependencyRoot";

        readonly Dictionary<BindingId, List<ProviderInfo>> _providers = new Dictionary<BindingId, List<ProviderInfo>>();
        readonly DiContainer _parentContainer;
        readonly Stack<LookupId> _resolvesInProgress = new Stack<LookupId>();

        readonly SingletonProviderCreator _singletonProviderCreator;
        readonly SingletonMarkRegistry _singletonMarkRegistry;
        readonly LazyInstanceInjector _lazyInjector;

        readonly Queue<IBindingFinalizer> _currentBindings = new Queue<IBindingFinalizer>();
        readonly List<IBindingFinalizer> _childBindings = new List<IBindingFinalizer>();

        readonly List<ILazy> _lateBindingsToValidate = new List<ILazy>();

        bool _isFinalizingBinding;
        bool _isValidating;
        bool _isInstalling;
        bool _hasDisplayedInstallWarning;

        public DiContainer(bool isValidating)
        {
            _isValidating = isValidating;

            _singletonMarkRegistry = new SingletonMarkRegistry();
            _lazyInjector = new LazyInstanceInjector(this);
            _singletonProviderCreator = new SingletonProviderCreator(this, _singletonMarkRegistry);

            InstallDefaultBindings();
            FlushBindings();
            Assert.That(_currentBindings.IsEmpty());
        }

        void InstallDefaultBindings()
        {
            Bind(typeof(DiContainer), typeof(IInstantiator)).FromInstance(this);
            Bind(typeof(Lazy<>)).FromMethodUntyped(CreateLazyBinding);
        }

        object CreateLazyBinding(InjectContext context)
        {
            // By cloning it this also means that Ids, optional, etc. are forwarded properly
            var newContext = context.Clone();
            newContext.MemberType = context.MemberType.GenericArguments().Single();

            var result = Activator.CreateInstance(
                typeof(Lazy<>).MakeGenericType(newContext.MemberType), new object[] { this, newContext });

            if (_isValidating)
            {
                // Unfortunately we can't validate each lazy binding here
                // because that could result in circular reference exceptions
                // And that might be exactly why you're using lazy in the first place
                _lateBindingsToValidate.Add(((ILazy)result));
            }

            return result;
        }

        public DiContainer()
            : this(false)
        {
        }

        public DiContainer(DiContainer parentContainer, bool isValidating)
            : this(isValidating)
        {
            _parentContainer = parentContainer;

            if (parentContainer != null)
            {
                parentContainer.FlushBindings();

#if !NOT_UNITY3D
                DefaultParent = parentContainer.DefaultParent;
#endif
                foreach (var binding in parentContainer._childBindings)
                {
                    Assert.That(binding.CopyIntoAllSubContainers);
                    _currentBindings.Enqueue(binding);
                }

                FlushBindings();
            }
        }

        public DiContainer(DiContainer parentContainer)
            : this(parentContainer, false)
        {
        }

        // When true, this will throw exceptions whenever we create new game objects
        // This is helpful when used in places like EditorWindowKernel where we can't
        // assume that there is a "scene" to place objects
        public bool AssertOnNewGameObjects
        {
            get;
            set;
        }

        internal SingletonMarkRegistry SingletonMarkRegistry
        {
            get { return _singletonMarkRegistry; }
        }

        internal SingletonProviderCreator SingletonProviderCreator
        {
            get { return _singletonProviderCreator; }
        }

#if !NOT_UNITY3D

        public Transform DefaultParent
        {
            get;
            set;
        }
#endif

        public DiContainer ParentContainer
        {
            get { return _parentContainer; }
        }

        public bool ChecksForCircularDependencies
        {
            get
            {
#if ZEN_MULTITHREADING
                // When multithreading is supported we can't use a static field to track the lookup
                // TODO: We could look at the inject context though
                return false;
#else
                return true;
#endif
            }
        }

        public bool IsValidating
        {
            get { return _isValidating; }
        }

        // When this is true, it will log warnings when Resolve or Instantiate
        // methods are called
        // Used to ensure that Resolve and Instantiate methods are not called
        // during bind phase.  This is important since Resolve and Instantiate
        // make use of the bindings, so if the bindings are not complete then
        // unexpected behaviour can occur
        public bool IsInstalling
        {
            get { return _isInstalling; }
            set { _isInstalling = value; }
        }

        public IEnumerable<BindingId> AllContracts
        {
            get
            {
                FlushBindings();
                return _providers.Keys;
            }
        }

        public List<object> ResolveDependencyRoots()
        {
            var context = new InjectContext(
                this, typeof(object), DependencyRootIdentifier);
            context.SourceType = InjectSources.Local;
            context.Optional = true;

            return ResolveAll(context).Cast<object>().ToList();
        }

        // This will instantiate any binding that results in a type that derives from IValidatable
        // Note that we are looking at both the contract type and the mapped derived type
        // This means if you add the binding 'Container.Bind<IFoo>().To<Foo>()'
        // and Foo derives from both IFoo and IValidatable, then Foo will be instantiated
        // and then Validate() will be called on it.  Note that this will happen even if Foo is not
        // referenced anywhere in the normally resolved object graph
        public void ValidateValidatables()
        {
            Assert.That(IsValidating);

#if !NOT_UNITY3D && !ZEN_TESTS_OUTSIDE_UNITY
            Assert.That(Application.isEditor);
#endif

            foreach (var pair in _providers.ToList())
            {
                var bindingId = pair.Key;
                var providers = pair.Value;

                List<ProviderInfo> validatableProviders;

                var injectContext = new InjectContext(
                    this, bindingId.Type, bindingId.Identifier);

                if (bindingId.Type.DerivesFrom<IValidatable>())
                {
                    validatableProviders = providers;
                }
                else
                {
                    validatableProviders = providers
                        .Where(x => x.Provider.GetInstanceType(injectContext)
                                .DerivesFrom<IValidatable>()).ToList();
                }

                foreach (var provider in validatableProviders)
                {
                    var validatable = (IValidatable)provider.Provider.GetInstance(injectContext);

                    validatable.Validate();
                }
            }

            foreach (var lazy in _lateBindingsToValidate)
            {
                lazy.Validate();
            }
        }

        public DiContainer CreateSubContainer()
        {
            return CreateSubContainer(_isValidating);
        }

        public void QueueForInject(object instance)
        {
            _lazyInjector.AddInstance(instance);
        }

        public void FlushInjectQueue()
        {
            _lazyInjector.LazyInjectAll();
        }

        // Do not use this
        internal void OnInstanceResolved(object instance)
        {
            _lazyInjector.OnInstanceResolved(instance);
        }

        DiContainer CreateSubContainer(bool isValidating)
        {
            return new DiContainer(this, isValidating);
        }

        public void RegisterProvider(
            BindingId bindingId, BindingCondition condition, IProvider provider)
        {
            var info = new ProviderInfo(provider, condition);

            if (_providers.ContainsKey(bindingId))
            {
                _providers[bindingId].Add(info);
            }
            else
            {
                _providers.Add(bindingId, new List<ProviderInfo> { info });
            }
        }

        // Wrap IEnumerable<> to avoid LINQ mistakes
        internal List<IProvider> GetAllProviderMatches(InjectContext context)
        {
            Assert.IsNotNull(context);
            return GetProviderMatchesInternal(context).Select(x => x.ProviderInfo.Provider).ToList();
        }

        // Be careful with this method since it is a coroutine
        IEnumerable<ProviderPair> GetProviderMatchesInternal(InjectContext context)
        {
            Assert.IsNotNull(context);
            return GetProvidersForContract(context.GetBindingId(), context.SourceType)
                .Where(x => x.ProviderInfo.Condition == null || x.ProviderInfo.Condition(context));
        }

        IEnumerable<ProviderPair> GetProvidersForContract(BindingId bindingId, InjectSources sourceType)
        {
            FlushBindings();

            switch (sourceType)
            {
                case InjectSources.Local:
                {
                    return GetLocalProviders(bindingId).Select(x => new ProviderPair(x, this));
                }
                case InjectSources.Any:
                {
                    var localPairs = GetLocalProviders(bindingId).Select(x => new ProviderPair(x, this));

                    if (_parentContainer == null)
                    {
                        return localPairs;
                    }

                    return localPairs.Concat(
                        _parentContainer.GetProvidersForContract(bindingId, InjectSources.Any));
                }
                case InjectSources.AnyParent:
                {
                    if (_parentContainer == null)
                    {
                        return Enumerable.Empty<ProviderPair>();
                    }

                    return _parentContainer.GetProvidersForContract(bindingId, InjectSources.Any);
                }
                case InjectSources.Parent:
                {
                    if (_parentContainer == null)
                    {
                        return Enumerable.Empty<ProviderPair>();
                    }

                    return _parentContainer.GetProvidersForContract(bindingId, InjectSources.Local);
                }
            }

            throw Assert.CreateException("Invalid source type");
        }

        List<ProviderInfo> GetLocalProviders(BindingId bindingId)
        {
            List<ProviderInfo> localProviders;

            if (_providers.TryGetValue(bindingId, out localProviders))
            {
                return localProviders;
            }

            // If we are asking for a List<int>, we should also match for any localProviders that are bound to the open generic type List<>
            // Currently it only matches one and not the other - not totally sure if this is better than returning both
            if (bindingId.Type.IsGenericType() && _providers.TryGetValue(new BindingId(bindingId.Type.GetGenericTypeDefinition(), bindingId.Identifier), out localProviders))
            {
                return localProviders;
            }

            return new List<ProviderInfo>();
        }

        public IList ResolveAll(InjectContext context)
        {
            Assert.IsNotNull(context);
            // Note that different types can map to the same provider (eg. a base type to a concrete class and a concrete class to itself)

            FlushBindings();
            CheckForInstallWarning(context);

            var matches = GetProviderMatchesInternal(context).ToList();

            if (matches.Any())
            {
                var instances = matches.SelectMany(x => SafeGetInstances(x, context)).ToArray();

                if (IsValidating)
                {
                    instances = instances.Select(x => x is ValidationMarker ? context.MemberType.GetDefaultValue() : x).ToArray();
                }

                return ReflectionUtil.CreateGenericList(context.MemberType, instances);
            }

            if (!context.Optional)
            {
                throw Assert.CreateException(
                    "Could not find required dependency with type '{0}' \nObject graph:\n {1}", context.MemberType, context.GetObjectGraphString());
            }

            return ReflectionUtil.CreateGenericList(context.MemberType, new object[] {});
        }

        void CheckForInstallWarning(InjectContext context)
        {
            Assert.IsNotNull(context);
#if DEBUG || UNITY_EDITOR
            if (!_isInstalling)
            {
                return;
            }

            if (_hasDisplayedInstallWarning)
            {
                return;
            }

            if (context == null)
            {
                // No way to tell whether this is ok or not so just assume ok
                return;
            }

            var rootContext = context.ParentContextsAndSelf.Last();

            if (rootContext.MemberType.DerivesFrom<IInstaller>())
            {
                // Resolving/instantiating/injecting installers is valid during install phase
                return;
            }

            _hasDisplayedInstallWarning = true;
            // Feel free to comment this out if you are comfortable with this practice
            Log.Warn("Zenject Warning: It is bad practice to call Inject/Resolve/Instantiate before all the Installers have completed!  This is important to ensure that all bindings have properly been installed in case they are needed when injecting/instantiating/resolving.  Detected when operating on type '{0}'.  If you don't care about this, you can just remove this warning.", rootContext.MemberType);
#endif
        }

        // Returns the concrete type that would be returned with Resolve<T>
        // without actually instantiating it
        // This is safe to use within installers
        public Type ResolveType<T>()
        {
            return ResolveType(typeof(T));
        }

        // Returns the concrete type that would be returned with Resolve(type)
        // without actually instantiating it
        // This is safe to use within installers
        public Type ResolveType(Type type)
        {
            return ResolveType(new InjectContext(this, type, null));
        }

        // Returns the concrete type that would be returned with Resolve(context)
        // without actually instantiating it
        // This is safe to use within installers
        public Type ResolveType(InjectContext context)
        {
            Assert.IsNotNull(context);

            ProviderPair provider;

            FlushBindings();

            var result = TryGetUniqueProvider(context, out provider);

            if (result == ProviderLookupResult.Multiple)
            {
                throw Assert.CreateException(
                    "Found multiple matches when only one was expected for type '{0}'{1}. \nObject graph:\n {2}",
                    context.MemberType,
                    (context.ObjectType == null ? "" : " while building object with type '{0}'".Fmt(context.ObjectType)),
                    context.GetObjectGraphString());
            }

            if (result != ProviderLookupResult.Success)
            {
                throw Assert.CreateException(
                    "Unable to resolve type '{0}'{1}. \nObject graph:\n{2}",
                    context.MemberType.ToString() + (context.Identifier == null ? "" : " with ID '{0}'".Fmt(context.Identifier.ToString())),
                    (context.ObjectType == null ? "" : " while building object with type '{0}'".Fmt(context.ObjectType)),
                    context.GetObjectGraphString());
            }

            Assert.IsNotNull(provider);
            return provider.ProviderInfo.Provider.GetInstanceType(context);
        }

        public List<Type> ResolveTypeAll(Type type)
        {
            return ResolveTypeAll(type, null);
        }

        public List<Type> ResolveTypeAll(Type type, object identifier)
        {
            return ResolveTypeAll(new InjectContext(this, type, identifier));
        }

        // Returns all the types that would be returned if ResolveAll was called with the given values
        public List<Type> ResolveTypeAll(InjectContext context)
        {
            Assert.IsNotNull(context);

            FlushBindings();

            var providers = GetProviderMatchesInternal(context).ToList();
            if (providers.Count > 0 )
            {
                return providers.Select(
                    x => x.ProviderInfo.Provider.GetInstanceType(context))
                    .Where(x => x != null).ToList();
            }

            return new List<Type> {};
        }

        // Try looking up a single provider for a given context
        // Note that this method should not throw zenject exceptions
        ProviderLookupResult TryGetUniqueProvider(
            InjectContext context, out ProviderPair providerPair)
        {
            Assert.IsNotNull(context);

            // Note that different types can map to the same provider (eg. a base type to a concrete class and a concrete class to itself)
            var providers = GetProviderMatchesInternal(context).ToList();

            if (providers.IsEmpty())
            {
                providerPair = null;
                return ProviderLookupResult.None;
            }

            if (providers.Count > 1)
            {
                // If we find multiple providers and we are looking for just one, then
                // try to intelligently choose one from the list before giving up

                // First try picking the most 'local' dependencies
                // This will bias towards bindings for the lower level specific containers rather than the global high level container
                // This will, for example, allow you to just ask for a DiContainer dependency without needing to specify [Inject(Source = InjectSources.Local)]
                // (otherwise it would always match for a list of DiContainer's for all parent containers)
                var sortedProviders = providers.Select(x => new { Pair = x, Distance = GetContainerHeirarchyDistance(x.Container) }).OrderBy(x => x.Distance).ToList();

                sortedProviders.RemoveAll(x => x.Distance != sortedProviders[0].Distance);

                if (sortedProviders.Count == 1)
                {
                    // We have one match that is the closest
                    providerPair = sortedProviders[0].Pair;
                }
                else
                {
                    // Try choosing the one with a condition before giving up and throwing an exception
                    // This is nice because it allows us to bind a default and then override with conditions
                    providerPair = sortedProviders.Where(x => x.Pair.ProviderInfo.Condition != null).Select(x => x.Pair).OnlyOrDefault();

                    if (providerPair == null)
                    {
                        return ProviderLookupResult.Multiple;
                    }
                }
            }
            else
            {
                providerPair = providers.Single();
            }

            Assert.IsNotNull(providerPair);
            return ProviderLookupResult.Success;
        }

        public object Resolve(InjectContext context)
        {
            Assert.IsNotNull(context);

            ProviderPair providerPair;

            FlushBindings();
            CheckForInstallWarning(context);

            var result = TryGetUniqueProvider(context, out providerPair);

            if (result == ProviderLookupResult.Multiple)
            {
                throw Assert.CreateException(
                    "Found multiple matches when only one was expected for type '{0}'{1}. \nObject graph:\n {2}",
                    context.MemberType,
                    (context.ObjectType == null ? "" : " while building object with type '{0}'".Fmt(context.ObjectType)),
                    context.GetObjectGraphString());
            }

            if (result == ProviderLookupResult.None)
            {
                // If it's a generic list then try matching multiple instances to its generic type
                if (ReflectionUtil.IsGenericList(context.MemberType))
                {
                    var subType = context.MemberType.GenericArguments().Single();

                    var subContext = context.Clone();
                    subContext.MemberType = subType;
                    // By making this optional this means that all injected fields of type List<>
                    // will pass validation, which could be error prone, but I think this is better
                    // than always requiring that they explicitly mark their list types as optional
                    subContext.Optional = true;

                    return ResolveAll(subContext);
                }

                if (context.Optional)
                {
                    return context.FallBackValue;
                }

                throw Assert.CreateException("Unable to resolve type '{0}'{1}. \nObject graph:\n{2}",
                    context.MemberType.ToString() + (context.Identifier == null ? "" : " with ID '{0}'".Fmt(context.Identifier.ToString())),
                    (context.ObjectType == null ? "" : " while building object with type '{0}'".Fmt(context.ObjectType)),
                    context.GetObjectGraphString());
            }

            Assert.That(result == ProviderLookupResult.Success);
            Assert.IsNotNull(providerPair);

            var instances = SafeGetInstances(providerPair, context);

            if (instances.IsEmpty())
            {
                throw Assert.CreateException("Provider returned zero instances when one was expected!  While resolving type '{0}'{1}. \nObject graph:\n{2}",
                    context.MemberType.ToString() + (context.Identifier == null ? "" : " with ID '{0}'".Fmt(context.Identifier.ToString())),
                    (context.ObjectType == null ? "" : " while building object with type '{0}'".Fmt(context.ObjectType)),
                    context.GetObjectGraphString());
            }

            if (instances.Count() > 1)
            {
                throw Assert.CreateException("Provider returned multiple instances when only one was expected!  While resolving type '{0}'{1}. \nObject graph:\n{2}",
                    context.MemberType.ToString() + (context.Identifier == null ? "" : " with ID '{0}'".Fmt(context.Identifier.ToString())),
                    (context.ObjectType == null ? "" : " while building object with type '{0}'".Fmt(context.ObjectType)),
                    context.GetObjectGraphString());
            }

            return instances.First();
        }

        IEnumerable<object> SafeGetInstances(ProviderPair providerPair, InjectContext context)
        {
            Assert.IsNotNull(context);

            var provider = providerPair.ProviderInfo.Provider;

            if (ChecksForCircularDependencies)
            {
                var lookupId = new LookupId(provider, context.GetBindingId());

                // Use the container associated with the provider to address some rare cases
                // which would otherwise result in an infinite loop.  Like this:
                // Container.Bind<ICharacter>().FromComponentInNewPrefab(Prefab).AsTransient()
                // With the prefab being a GameObjectContext containing a script that has a
                // ICharacter dependency.  In this case, we would otherwise use the _resolvesInProgress
                // associated with the GameObjectContext container, which will allow the recursive
                // lookup, which will trigger another GameObjectContext and container (since it is
                // transient) and the process continues indefinitely

                var providerContainer = providerPair.Container;

                if (providerContainer._resolvesInProgress.Where(x => x.Equals(lookupId)).Count() > 1)
                {
                    // Allow one before giving up so that you can do circular dependencies via postinject or fields
                    throw Assert.CreateException(
                        "Circular dependency detected! \nObject graph:\n {0}", context.GetObjectGraphString());
                }

                providerContainer._resolvesInProgress.Push(lookupId);
                try
                {
                    return provider.GetAllInstances(context);
                }
                finally
                {
                    Assert.That(providerContainer._resolvesInProgress.Peek().Equals(lookupId));
                    providerContainer._resolvesInProgress.Pop();
                }
            }
            else
            {
                return provider.GetAllInstances(context);
            }
        }

        int GetContainerHeirarchyDistance(DiContainer container)
        {
            return GetContainerHeirarchyDistance(container, 0);
        }

        int GetContainerHeirarchyDistance(DiContainer container, int depth)
        {
            if (container == this)
            {
                return depth;
            }

            Assert.IsNotNull(_parentContainer);
            return _parentContainer.GetContainerHeirarchyDistance(container, depth + 1);
        }

        public IEnumerable<Type> GetDependencyContracts<TContract>()
        {
            return GetDependencyContracts(typeof(TContract));
        }

        public IEnumerable<Type> GetDependencyContracts(Type contract)
        {
            FlushBindings();

            foreach (var injectMember in TypeAnalyzer.GetInfo(contract).AllInjectables)
            {
                yield return injectMember.MemberType;
            }
        }

        public static bool CanCreateOrInjectDuringValidation(Type type)
        {
            // During validation, do not instantiate or inject anything except for
            // Installers, IValidatable's, or types marked with attribute ZenjectAllowDuringValidation
            // You would typically use ZenjectAllowDuringValidation attribute for data that you
            // inject into factories
            return type.DerivesFrom<IInstaller>()
                || type.DerivesFrom<IValidatable>()
#if !NOT_UNITY3D
                || type.DerivesFrom<Context>()
#endif
#if !(UNITY_WSA && ENABLE_DOTNET && !UNITY_EDITOR)
                || type.HasAttribute<ZenjectAllowDuringValidationAttribute>()
#endif
            ;
        }

        object InstantiateInternal(Type concreteType, bool autoInject, InjectArgs args)
        {
#if !NOT_UNITY3D
            Assert.That(!concreteType.DerivesFrom<UnityEngine.Component>(),
                "Error occurred while instantiating object of type '{0}'. Instantiator should not be used to create new mono behaviours.  Must use InstantiatePrefabForComponent, InstantiatePrefab, or InstantiateComponent.", concreteType);
#endif

            Assert.That(!concreteType.IsAbstract(), "Expected type '{0}' to be non-abstract", concreteType);

            FlushBindings();
            CheckForInstallWarning(args.Context);

            var typeInfo = TypeAnalyzer.GetInfo(concreteType);

            object newObj;

#if !NOT_UNITY3D
            if (concreteType.DerivesFrom<ScriptableObject>())
            {
                Assert.That( typeInfo.ConstructorInjectables.IsEmpty(),
                    "Found constructor parameters on ScriptableObject type '{0}'.  This is not allowed.  Use an [Inject] method or fields instead.");

                if (!IsValidating || CanCreateOrInjectDuringValidation(concreteType))
                {
                    newObj = ScriptableObject.CreateInstance(concreteType);
                }
                else
                {
                    newObj = new ValidationMarker(concreteType);
                }
            }
            else
#endif
            {
                Assert.IsNotNull(typeInfo.InjectConstructor,
                    "More than one (or zero) constructors found for type '{0}' when creating dependencies.  Use one [Inject] attribute to specify which to use.", concreteType);

                // Make a copy since we remove from it below
                var paramValues = new List<object>();

                foreach (var injectInfo in typeInfo.ConstructorInjectables)
                {
                    object value;

                    if (!InjectUtil.PopValueWithType(
                        args.ExtraArgs, injectInfo.MemberType, out value))
                    {
                        value = Resolve(injectInfo.CreateInjectContext(
                            this, args.Context, null, args.ConcreteIdentifier));
                    }

                    if (value is ValidationMarker)
                    {
                        Assert.That(IsValidating);
                        paramValues.Add(injectInfo.MemberType.GetDefaultValue());
                    }
                    else
                    {
                        paramValues.Add(value);
                    }
                }

                if (!IsValidating || CanCreateOrInjectDuringValidation(concreteType))
                {
                    //Log.Debug("Zenject: Instantiating type '{0}'", concreteType);
                    try
                    {
#if UNITY_EDITOR
                        using (ProfileBlock.Start("{0}.{1}()", concreteType, concreteType.Name))
#endif
                        {
                            newObj = typeInfo.InjectConstructor.Invoke(paramValues.ToArray());
                        }
                    }
                    catch (Exception e)
                    {
                        throw Assert.CreateException(
                            e, "Error occurred while instantiating object with type '{0}'", concreteType);
                    }
                }
                else
                {
                    newObj = new ValidationMarker(concreteType);
                }
            }

            if (autoInject)
            {
                InjectExplicit(newObj, concreteType, args);

                if (!args.ExtraArgs.IsEmpty())
                {
                    throw Assert.CreateException(
                        "Passed unnecessary parameters when injecting into type '{0}'. \nExtra Parameters: {1}\nObject graph:\n{2}",
                        newObj.GetType(), String.Join(",", args.ExtraArgs.Select(x => x.Type.Name()).ToArray()), args.Context.GetObjectGraphString());
                }
            }

            return newObj;
        }

        // InjectExplicit is only necessary when you want to inject null values into your object
        // otherwise you can just use Inject()
        // Note: Any arguments that are used will be removed from extraArgMap
        public void InjectExplicit(object injectable, List<TypeValuePair> extraArgs)
        {
            Type injectableType;

            if (injectable is ValidationMarker)
            {
                injectableType = ((ValidationMarker)injectable).MarkedType;
            }
            else
            {
                injectableType = injectable.GetType();
            }

            InjectExplicit(
                injectable,
                injectableType,
                new InjectArgs()
                {
                    ExtraArgs = extraArgs,
                    Context = new InjectContext(this, injectableType, null),
                    ConcreteIdentifier = null,
                });
        }

        public void InjectExplicit(
            object injectable, Type injectableType, InjectArgs args)
        {
            Assert.That(injectable != null);

            // Installers are the only things that we instantiate/inject on during validation
            bool isDryRun = IsValidating && !CanCreateOrInjectDuringValidation(injectableType);

            if (!isDryRun)
            {
                Assert.IsEqual(injectable.GetType(), injectableType);
            }

#if !NOT_UNITY3D
            Assert.That(injectableType != typeof(GameObject),
                "Use InjectGameObject to Inject game objects instead of Inject method");
#endif

            FlushBindings();
            CheckForInstallWarning(args.Context);

            var typeInfo = TypeAnalyzer.GetInfo(injectableType);

            foreach (var injectInfo in typeInfo.FieldInjectables.Concat(
                typeInfo.PropertyInjectables))
            {
                object value;

                if (InjectUtil.PopValueWithType(args.ExtraArgs, injectInfo.MemberType, out value))
                {
                    if (!isDryRun)
                    {
                        if (value is ValidationMarker)
                        {
                            Assert.That(IsValidating);
                        }
                        else
                        {
                            injectInfo.Setter(injectable, value);
                        }
                    }
                }
                else
                {
                    value = Resolve(
                        injectInfo.CreateInjectContext(
                            this, args.Context, injectable, args.ConcreteIdentifier));

                    if (injectInfo.Optional && value == null)
                    {
                        // Do not override in this case so it retains the hard-coded value
                    }
                    else
                    {
                        if (!isDryRun)
                        {
                            if (value is ValidationMarker)
                            {
                                Assert.That(IsValidating);
                            }
                            else
                            {
                                injectInfo.Setter(injectable, value);
                            }
                        }
                    }
                }
            }

            foreach (var method in typeInfo.PostInjectMethods)
            {
#if UNITY_EDITOR
                using (ProfileBlock.Start("{0}.{1}()", injectableType, method.MethodInfo.Name))
#endif
                {
                    var paramValues = new List<object>();

                    foreach (var injectInfo in method.InjectableInfo)
                    {
                        object value;

                        if (!InjectUtil.PopValueWithType(args.ExtraArgs, injectInfo.MemberType, out value))
                        {
                            value = Resolve(
                                injectInfo.CreateInjectContext(this, args.Context, injectable, args.ConcreteIdentifier));
                        }

                        if (value is ValidationMarker)
                        {
                            Assert.That(IsValidating);
                            paramValues.Add(injectInfo.MemberType.GetDefaultValue());
                        }
                        else
                        {
                            paramValues.Add(value);
                        }
                    }

                    if (!isDryRun)
                    {
                        method.MethodInfo.Invoke(injectable, paramValues.ToArray());
                    }
                }
            }

            if (!args.ExtraArgs.IsEmpty())
            {
                throw Assert.CreateException(
                    "Passed unnecessary parameters when injecting into type '{0}'. \nExtra Parameters: {1}\nObject graph:\n{2}",
                    injectableType, String.Join(",", args.ExtraArgs.Select(x => x.Type.Name()).ToArray()), args.Context.GetObjectGraphString());
            }
        }

#if !NOT_UNITY3D

        // Don't use this unless you know what you're doing
        // You probably want to use InstantiatePrefab instead
        // This one will only create the prefab and will not inject into it
        public GameObject CreateAndParentPrefabResource(string resourcePath, GameObjectCreationParameters gameObjectBindInfo)
        {
            var prefab = (GameObject)Resources.Load(resourcePath);

            Assert.IsNotNull(prefab,
                "Could not find prefab at resource location '{0}'".Fmt(resourcePath));

            return CreateAndParentPrefab(prefab, gameObjectBindInfo);
        }

        GameObject GetPrefabAsGameObject(UnityEngine.Object prefab)
        {
            if (prefab is GameObject)
            {
                return (GameObject)prefab;
            }

            Assert.That(prefab is Component, "Invalid type given for prefab. Given object name: '{0}'", prefab.name);
            return ((Component)prefab).gameObject;
        }

        // Don't use this unless you know what you're doing
        // You probably want to use InstantiatePrefab instead
        // This one will only create the prefab and will not inject into it
        public GameObject CreateAndParentPrefab(
            UnityEngine.Object prefab, GameObjectCreationParameters gameObjectBindInfo)
        {
            Assert.That(!AssertOnNewGameObjects,
                "Given DiContainer does not support creating new game objects");

            FlushBindings();

            var prefabAsGameObject = GetPrefabAsGameObject(prefab);

            var gameObj = (GameObject)GameObject.Instantiate(
                prefabAsGameObject, GetTransformGroup(gameObjectBindInfo));

            if (gameObjectBindInfo.Name != null)
            {
                gameObj.name = gameObjectBindInfo.Name;
            }

            return gameObj;
        }

        public GameObject CreateEmptyGameObject(string name)
        {
            return CreateEmptyGameObject(new GameObjectCreationParameters() { Name = name });
        }

        public GameObject CreateEmptyGameObject(GameObjectCreationParameters gameObjectBindInfo)
        {
            Assert.That(!AssertOnNewGameObjects,
                "Given DiContainer does not support creating new game objects");

            FlushBindings();

            var gameObj = new GameObject(gameObjectBindInfo.Name ?? "GameObject");
            gameObj.transform.SetParent(GetTransformGroup(gameObjectBindInfo), false);
            return gameObj;
        }

<<<<<<< HEAD
        public T InstantiatePrefabForComponentExplicit<T>(
            UnityEngine.Object prefab, List<TypeValuePair> extraArgs)
        {
            return (T)InstantiatePrefabForComponentExplicit(
                typeof(T), prefab, extraArgs);
        }

        // Note: Any arguments that are used will be removed from extraArgs
        public object InstantiatePrefabForComponentExplicit(
            Type componentType, UnityEngine.Object prefab, List<TypeValuePair> extraArgs)
        {
            return InstantiatePrefabForComponentExplicit(
                componentType, prefab, extraArgs, null);
        }

        public object InstantiatePrefabForComponentExplicit(
            Type componentType, UnityEngine.Object prefab, List<TypeValuePair> extraArgs,
            string groupName)
        {
            return InstantiatePrefabForComponentExplicit(
                componentType, prefab, groupName,
                new InjectArgs()
                {
                    ExtraArgs = extraArgs,
                    Context = new InjectContext(this, componentType, null),
                    ConcreteIdentifier = null,
                    UseAllArgs = true,
                });
        }

        // Note: Any arguments that are used will be removed from extraArgs
        public object InstantiatePrefabForComponentExplicit(
            Type componentType, UnityEngine.Object prefab, string groupName, InjectArgs args)
        {
            return InstantiatePrefabForComponentExplicit(
                componentType, prefab, new GameObjectCreationParameters() { GroupName = groupName }, args);
        }

        // Note: Any arguments that are used will be removed from extraArgs
        public object InstantiatePrefabForComponentExplicit(
            Type componentType, UnityEngine.Object prefab,
            GameObjectCreationParameters gameObjectBindInfo, InjectArgs args)
        {
            Assert.That(!AssertOnNewGameObjects,
                "Given DiContainer does not support creating new game objects");

            FlushBindings();

            Assert.That(prefab != null, "Null prefab found when instantiating game object");

            Assert.That(componentType.IsInterface() || componentType.DerivesFrom<Component>(),
                "Expected type '{0}' to derive from UnityEngine.Component", componentType.Name());

            GameObject prefabAsGameObject = GetPrefabAsGameObject(prefab);

            var gameObj = (GameObject)GameObject.Instantiate(prefabAsGameObject);

            gameObj.transform.SetParent(GetTransformGroup(gameObjectBindInfo), false);

            return InjectGameObjectForComponentExplicit(
                gameObj, componentType, args);
        }

=======
>>>>>>> e8ad8e5c
        Transform GetTransformGroup(GameObjectCreationParameters gameObjectBindInfo)
        {
            Assert.That(!AssertOnNewGameObjects,
                "Given DiContainer does not support creating new game objects");

            if (gameObjectBindInfo.ParentTransform != null)
            {
                Assert.IsNull(gameObjectBindInfo.GroupName);
                Assert.IsNull(gameObjectBindInfo.ParentTransformGetter);

                return gameObjectBindInfo.ParentTransform;
            }

            if (gameObjectBindInfo.ParentTransformGetter != null)
            {
                Assert.IsNull(gameObjectBindInfo.GroupName);

                // TODO: Pass in InjectContext instead of container here
                // NOTE: Null is fine here, will just be a root game object in that case
                return gameObjectBindInfo.ParentTransformGetter(this);
            }

            var groupName = gameObjectBindInfo.GroupName;

            if (DefaultParent == null)
            {
                if (groupName == null)
                {
                    return null;
                }

                return (GameObject.Find("/" + groupName) ?? new GameObject(groupName)).transform;
            }

            if (groupName == null)
            {
                return DefaultParent;
            }

            foreach (Transform child in DefaultParent)
            {
                if (child.name == groupName)
                {
                    return child;
                }
            }

            var group = new GameObject(groupName).transform;
            group.SetParent(DefaultParent, false);
            return group;
        }

#endif

        public T Instantiate<T>()
        {
            return Instantiate<T>(new object[0]);
        }

        public T Instantiate<T>(IEnumerable<object> extraArgs)
        {
            var result = Instantiate(typeof(T), extraArgs);

            if (IsValidating && !(result is T))
            {
                Assert.That(result is ValidationMarker);
                return default(T);
            }

            return (T)result;
        }

        public object Instantiate(Type concreteType)
        {
            return Instantiate(concreteType, new object[0]);
        }

        public object Instantiate(
            Type concreteType, IEnumerable<object> extraArgs)
        {
            Assert.That(!extraArgs.ContainsItem(null),
                "Null value given to factory constructor arguments when instantiating object with type '{0}'. In order to use null use InstantiateExplicit", concreteType);

            return InstantiateExplicit(
                concreteType, InjectUtil.CreateArgList(extraArgs));
        }

#if !NOT_UNITY3D
        // Add new component to existing game object and fill in its dependencies
        // This is the same as AddComponent except the [Inject] fields will be filled in
        // NOTE: Gameobject here is not a prefab prototype, it is an instance
        public TContract InstantiateComponent<TContract>(GameObject gameObject)
            where TContract : Component
        {
            return InstantiateComponent<TContract>(gameObject, new object[0]);
        }

        // Add new component to existing game object and fill in its dependencies
        // This is the same as AddComponent except the [Inject] fields will be filled in
        // NOTE: Gameobject here is not a prefab prototype, it is an instance
        public TContract InstantiateComponent<TContract>(
            GameObject gameObject, IEnumerable<object> extraArgs)
            where TContract : Component
        {
            return (TContract)InstantiateComponent(typeof(TContract), gameObject, extraArgs);
        }

        // Add new component to existing game object and fill in its dependencies
        // This is the same as AddComponent except the [Inject] fields will be filled in
        // NOTE: Gameobject here is not a prefab prototype, it is an instance
        public Component InstantiateComponent(
            Type componentType, GameObject gameObject)
        {
            return InstantiateComponent(componentType, gameObject, new object[0]);
        }

        // Add new component to existing game object and fill in its dependencies
        // This is the same as AddComponent except the [Inject] fields will be filled in
        // NOTE: Gameobject here is not a prefab prototype, it is an instance
        public Component InstantiateComponent(
            Type componentType, GameObject gameObject, IEnumerable<object> extraArgs)
        {
            return InstantiateComponentExplicit(
                componentType, gameObject, InjectUtil.CreateArgList(extraArgs));
        }

        public T InstantiateComponentOnNewGameObject<T>()
            where T : Component
        {
            return InstantiateComponentOnNewGameObject<T>(typeof(T).Name);
        }

        public T InstantiateComponentOnNewGameObject<T>(IEnumerable<object> extraArgs)
            where T : Component
        {
            return InstantiateComponentOnNewGameObject<T>(typeof(T).Name, extraArgs);
        }

        public T InstantiateComponentOnNewGameObject<T>(string gameObjectName)
            where T : Component
        {
            return InstantiateComponentOnNewGameObject<T>(gameObjectName, new object[0]);
        }

        public T InstantiateComponentOnNewGameObject<T>(
            string gameObjectName, IEnumerable<object> extraArgs)
            where T : Component
        {
            return InstantiateComponent<T>(
                CreateEmptyGameObject(new GameObjectCreationParameters() { Name = gameObjectName }),
                extraArgs);
        }

        // Create a new game object from a prefab and fill in dependencies for all children
        public GameObject InstantiatePrefab(UnityEngine.Object prefab)
        {
            return InstantiatePrefab(
                prefab, GameObjectCreationParameters.Default);
        }

        // Create a new game object from a prefab and fill in dependencies for all children
        public GameObject InstantiatePrefab(UnityEngine.Object prefab, Transform parentTransform)
        {
            return InstantiatePrefab(
                prefab, new GameObjectCreationParameters() { ParentTransform = parentTransform });
        }

        // Create a new game object from a prefab and fill in dependencies for all children
        public GameObject InstantiatePrefab(
            UnityEngine.Object prefab, GameObjectCreationParameters gameObjectBindInfo)
        {
            FlushBindings();

            var gameObj = CreateAndParentPrefab(prefab, gameObjectBindInfo);

            InjectGameObject(gameObj);

            return gameObj;
        }

        // Create a new game object from a resource path and fill in dependencies for all children
        public GameObject InstantiatePrefabResource(string resourcePath)
        {
            return InstantiatePrefabResource(resourcePath, GameObjectCreationParameters.Default);
        }

        // Create a new game object from a resource path and fill in dependencies for all children
        public GameObject InstantiatePrefabResource(string resourcePath, Transform parentTransform)
        {
            return InstantiatePrefabResource(resourcePath, new GameObjectCreationParameters() { ParentTransform = parentTransform });
        }

        // Create a new game object from a resource path and fill in dependencies for all children
        public GameObject InstantiatePrefabResource(
            string resourcePath, GameObjectCreationParameters creationInfo)
        {
            var prefab = (GameObject)Resources.Load(resourcePath);

            Assert.IsNotNull(prefab,
                "Could not find prefab at resource location '{0}'".Fmt(resourcePath));

            return InstantiatePrefab(prefab, creationInfo);
        }

        // Same as InstantiatePrefab but returns a component after it's initialized
        // and optionally allows extra arguments for the given component type
        public T InstantiatePrefabForComponent<T>(UnityEngine.Object prefab)
        {
            return (T)InstantiatePrefabForComponent(
                typeof(T), prefab, null, new object[0]);
        }

        // Same as InstantiatePrefab but returns a component after it's initialized
        // and optionally allows extra arguments for the given component type
        public T InstantiatePrefabForComponent<T>(
            UnityEngine.Object prefab, IEnumerable<object> extraArgs)
        {
            return (T)InstantiatePrefabForComponent(
                typeof(T), prefab, null, extraArgs);
        }

        public T InstantiatePrefabForComponent<T>(
            UnityEngine.Object prefab, Transform parentTransform)
        {
            return (T)InstantiatePrefabForComponent(
                typeof(T), prefab, parentTransform, new object[0]);
        }

        public T InstantiatePrefabForComponent<T>(
            UnityEngine.Object prefab, Transform parentTransform, IEnumerable<object> extraArgs)
        {
            return (T)InstantiatePrefabForComponent(
                typeof(T), prefab, parentTransform, extraArgs);
        }

        // Same as InstantiatePrefab but returns a component after it's initialized
        // and optionally allows extra arguments for the given component type
        public object InstantiatePrefabForComponent(
            Type concreteType, UnityEngine.Object prefab,
            Transform parentTransform, IEnumerable<object> extraArgs)
        {
            return InstantiatePrefabForComponent(
                concreteType, prefab, extraArgs,
                new GameObjectCreationParameters() { ParentTransform = parentTransform });
        }

        public object InstantiatePrefabForComponent(
            Type concreteType, UnityEngine.Object prefab,
            IEnumerable<object> extraArgs, GameObjectCreationParameters creationInfo)
        {
            return InstantiatePrefabForComponentExplicit(
                concreteType, prefab,
                InjectUtil.CreateArgList(extraArgs), creationInfo);
        }

        // Same as InstantiatePrefabResource but returns a component after it's initialized
        // and optionally allows extra arguments for the given component type
        public T InstantiatePrefabResourceForComponent<T>(string resourcePath)
        {
            return (T)InstantiatePrefabResourceForComponent(
                typeof(T), resourcePath, null, new object[0]);
        }

        // Same as InstantiatePrefabResource but returns a component after it's initialized
        // and optionally allows extra arguments for the given component type
        public T InstantiatePrefabResourceForComponent<T>(
            string resourcePath, IEnumerable<object> extraArgs)
        {
            return (T)InstantiatePrefabResourceForComponent(
                typeof(T), resourcePath, null, extraArgs);
        }

        public T InstantiatePrefabResourceForComponent<T>(
            string resourcePath, Transform parentTransform)
        {
            return (T)InstantiatePrefabResourceForComponent(
                typeof(T), resourcePath, parentTransform, new object[0]);
        }

        public T InstantiatePrefabResourceForComponent<T>(
            string resourcePath, Transform parentTransform, IEnumerable<object> extraArgs)
        {
            return (T)InstantiatePrefabResourceForComponent(
                typeof(T), resourcePath, parentTransform, extraArgs);
        }

        // Same as InstantiatePrefabResource but returns a component after it's initialized
        // and optionally allows extra arguments for the given component type
        public object InstantiatePrefabResourceForComponent(
            Type concreteType, string resourcePath, Transform parentTransform,
            IEnumerable<object> extraArgs)
        {
            Assert.That(!extraArgs.ContainsItem(null),
                "Null value given to factory constructor arguments when instantiating object with type '{0}'. In order to use null use InstantiatePrefabForComponentExplicit", concreteType);

            return InstantiatePrefabResourceForComponentExplicit(
                concreteType, resourcePath,
                InjectUtil.CreateArgList(extraArgs),
                new GameObjectCreationParameters() { ParentTransform = parentTransform });
        }

        public T InstantiateScriptableObjectResource<T>(string resourcePath)
            where T : ScriptableObject
        {
            return InstantiateScriptableObjectResource<T>(resourcePath, new object[0]);
        }

        public T InstantiateScriptableObjectResource<T>(
            string resourcePath, IEnumerable<object> extraArgs)
            where T : ScriptableObject
        {
            return (T)InstantiateScriptableObjectResource(
                typeof(T), resourcePath, extraArgs);
        }

        public object InstantiateScriptableObjectResource(
            Type scriptableObjectType, string resourcePath)
        {
            return InstantiateScriptableObjectResource(
                scriptableObjectType, resourcePath, new object[0]);
        }

        public object InstantiateScriptableObjectResource(
            Type scriptableObjectType, string resourcePath, IEnumerable<object> extraArgs)
        {
            Assert.DerivesFromOrEqual<ScriptableObject>(scriptableObjectType);
            return InstantiateScriptableObjectResourceExplicit(
                scriptableObjectType, resourcePath, InjectUtil.CreateArgList(extraArgs));
        }

        // Inject dependencies into any and all child components on the given game object
        public void InjectGameObject(GameObject gameObject)
        {
            FlushBindings();

            foreach (var monoBehaviour in ZenUtilInternal.GetInjectableMonoBehaviours(gameObject))
            {
                Inject(monoBehaviour);
            }
        }

        // Same as InjectGameObject except it will also search the game object for the
        // given component, and also optionally allow passing extra inject arguments into the
        // given component
        public T InjectGameObjectForComponent<T>(GameObject gameObject)
            where T : Component
        {
            return InjectGameObjectForComponent<T>(gameObject, new object[0]);
        }

        // Same as InjectGameObject except it will also search the game object for the
        // given component, and also optionally allow passing extra inject arguments into the
        // given component
        public T InjectGameObjectForComponent<T>(
            GameObject gameObject, IEnumerable<object> extraArgs)
            where T : Component
        {
            return (T)InjectGameObjectForComponent(gameObject, typeof(T), extraArgs);
        }

        // Same as InjectGameObject except it will also search the game object for the
        // given component, and also optionally allow passing extra inject arguments into the
        // given component
        public object InjectGameObjectForComponent(
            GameObject gameObject, Type componentType, IEnumerable<object> extraArgs)
        {
            return InjectGameObjectForComponentExplicit(
                gameObject, componentType,
                new InjectArgs()
                {
                    ExtraArgs = InjectUtil.CreateArgList(extraArgs),
                    Context = new InjectContext(this, componentType, null),
                    ConcreteIdentifier = null,
                });
        }

        // Same as InjectGameObjectForComponent except allows null values
        // to be included in the argument list.  Also see InjectUtil.CreateArgList
        public Component InjectGameObjectForComponentExplicit(
            GameObject gameObject, Type componentType, InjectArgs args)
        {
            if (!componentType.DerivesFrom<MonoBehaviour>() && !args.ExtraArgs.IsEmpty())
            {
                throw Assert.CreateException(
                    "Cannot inject into non-monobehaviours!  Argument list must be zero length");
            }

            foreach (var monoBehaviour in ZenUtilInternal.GetInjectableMonoBehaviours(gameObject))
            {
                if (monoBehaviour.GetType().DerivesFromOrEqual(componentType))
                {
                    InjectExplicit(monoBehaviour, monoBehaviour.GetType(), args);
                }
                else
                {
                    Inject(monoBehaviour);
                }
            }

            var matches = gameObject.GetComponentsInChildren(componentType);

            Assert.That(!matches.IsEmpty(),
                "Expected to find component with type '{0}' when injecting into game object '{1}'", componentType, gameObject.name);

            Assert.That(matches.Length == 1,
                "Found multiple component with type '{0}' when injecting into game object '{1}'", componentType, gameObject.name);

            return matches[0];
        }
#endif

        // When you call any of these Inject methods
        //    Any fields marked [Inject] will be set using the bindings on the container
        //    Any methods marked with a [Inject] will be called
        //    Any constructor parameters will be filled in with values from the container
        public void Inject(object injectable)
        {
            Inject(injectable, new object[0]);
        }

        // Same as Inject(injectable) except allows adding extra values to be injected
        public void Inject(object injectable, IEnumerable<object> extraArgs)
        {
            InjectExplicit(
                injectable, InjectUtil.CreateArgList(extraArgs));
        }

        // Resolve<> - Lookup a value in the container.
        //
        // Note that this may result in a new object being created (for transient bindings) or it
        // may return an already created object (for FromInstance or ToSingle, etc. bindings)
        //
        // If a single unique value for the given type cannot be found, an exception is thrown.
        //
        public TContract Resolve<TContract>()
        {
            return (TContract)Resolve(typeof(TContract));
        }

        public object Resolve(Type contractType)
        {
            return ResolveId(contractType, null);
        }

        public TContract ResolveId<TContract>(object identifier)
        {
            return (TContract)ResolveId(typeof(TContract), identifier);
        }

        public object ResolveId(Type contractType, object identifier)
        {
            return Resolve(
                new InjectContext(this, contractType, identifier));
        }

        // Same as Resolve<> except it will return null if a value for the given type cannot
        // be found.
        public TContract TryResolve<TContract>()
            where TContract : class
        {
            return (TContract)TryResolve(typeof(TContract));
        }

        public object TryResolve(Type contractType)
        {
            return TryResolveId(contractType, null);
        }

        public TContract TryResolveId<TContract>(object identifier)
            where TContract : class
        {
            return (TContract)TryResolveId(
                typeof(TContract), identifier);
        }

        public object TryResolveId(Type contractType, object identifier)
        {
            return Resolve(
                new InjectContext(this, contractType, identifier, true));
        }

        // Same as Resolve<> except it will return all bindings that are associated with the given type
        public List<TContract> ResolveAll<TContract>()
        {
            return (List<TContract>)ResolveAll(typeof(TContract));
        }

        public IList ResolveAll(Type contractType)
        {
            return ResolveIdAll(contractType, null);
        }

        public List<TContract> ResolveIdAll<TContract>(object identifier)
        {
            return (List<TContract>)ResolveIdAll(typeof(TContract), identifier);
        }

        public IList ResolveIdAll(Type contractType, object identifier)
        {
            return ResolveAll(
                new InjectContext(this, contractType, identifier, true));
        }

        // Removes all bindings
        public void UnbindAll()
        {
            FlushBindings();
            _providers.Clear();
        }

        // Remove all bindings bound to the given contract type
        public bool Unbind<TContract>()
        {
            return Unbind(typeof(TContract));
        }

        public bool Unbind(Type contractType)
        {
            return UnbindId(contractType, null);
        }

        public bool UnbindId<TContract>(object identifier)
        {
            return UnbindId(typeof(TContract), identifier);
        }

        public bool UnbindId(Type contractType, object identifier)
        {
            FlushBindings();

            var bindingId = new BindingId(contractType, identifier);

            return _providers.Remove(bindingId);
        }

        // Returns true if the given type is bound to something in the container
        public bool HasBinding(InjectContext context)
        {
            Assert.IsNotNull(context);

            FlushBindings();

            return GetProviderMatchesInternal(context).HasAtLeast(1);
        }

        public bool HasBinding<TContract>()
        {
            return HasBinding(typeof(TContract));
        }

        public bool HasBinding(Type contractType)
        {
            return HasBindingId(contractType, null);
        }

        public bool HasBindingId<TContract>(object identifier)
        {
            return HasBindingId(typeof(TContract), identifier);
        }

        public bool HasBindingId(Type contractType, object identifier)
        {
            return HasBinding(
                new InjectContext(this, contractType, identifier));
        }

        // Do not use this - it is for internal use only
        public void FlushBindings()
        {
            while (!_currentBindings.IsEmpty())
            {
                var binding = _currentBindings.Dequeue();

                _isFinalizingBinding = true;

                try
                {
                    binding.FinalizeBinding(this);
                }
                finally
                {
                    _isFinalizingBinding = false;
                }

                if (binding.CopyIntoAllSubContainers)
                {
                    _childBindings.Add(binding);
                }
            }
        }

        public BindFinalizerWrapper StartBinding()
        {
            Assert.That(!_isFinalizingBinding,
                "Attempted to start a binding during a binding finalizer.  This is not allowed, since binding finalizers should directly use AddProvider instead, to allow for bindings to be inherited properly without duplicates");

            FlushBindings();

            var bindingFinalizer = new BindFinalizerWrapper();
            _currentBindings.Enqueue(bindingFinalizer);
            return bindingFinalizer;
        }

        public ConcreteBinderGeneric<TContract> Rebind<TContract>()
        {
            return RebindId<TContract>(null);
        }

        public ConcreteBinderGeneric<TContract> RebindId<TContract>(object identifier)
        {
            UnbindId<TContract>(identifier);
            return Bind<TContract>().WithId(identifier);
        }

        public ConcreteBinderNonGeneric Rebind(Type contractType)
        {
            return RebindId(contractType, null);
        }

        public ConcreteBinderNonGeneric RebindId(Type contractType, object identifier)
        {
            UnbindId(contractType, identifier);
            return Bind(contractType).WithId(identifier);
        }

        // Map the given type to a way of obtaining it
        // Note that this can include open generic types as well such as List<>
        public ConcreteIdBinderGeneric<TContract> Bind<TContract>()
        {
            return Bind<TContract>(
                new BindInfo(typeof(TContract)));
        }

        public ConcreteIdBinderGeneric<TContract> Bind<TContract>(BindInfo bindInfo)
        {
            Assert.That(!typeof(TContract).DerivesFrom<IPlaceholderFactory>(),
                "You should not use Container.Bind for factory classes.  Use Container.BindFactory instead.");
            Assert.That(bindInfo.ContractTypes.Contains(typeof(TContract)));

            return new ConcreteIdBinderGeneric<TContract>(
                bindInfo, StartBinding());
        }

        // Non-generic version of Bind<> for cases where you only have the runtime type
        // Note that this can include open generic types as well such as List<>
        public ConcreteIdBinderNonGeneric Bind(params Type[] contractTypes)
        {
            return Bind((IEnumerable<Type>)contractTypes);
        }

        public ConcreteIdBinderNonGeneric Bind(IEnumerable<Type> contractTypes)
        {
            return BindInternal(contractTypes, null);
        }

        ConcreteIdBinderNonGeneric BindInternal(
            IEnumerable<Type> contractTypes, string contextInfo)
        {
            return BindInternal(
                new BindInfo(contractTypes.ToList(), contextInfo));
        }

        ConcreteIdBinderNonGeneric BindInternal(BindInfo bindInfo)
        {
            Assert.That(bindInfo.ContractTypes.All(x => !x.DerivesFrom<IPlaceholderFactory>()),
                "You should not use Container.Bind for factory classes.  Use Container.BindFactory instead.");

            return new ConcreteIdBinderNonGeneric(bindInfo, StartBinding());
        }

#if !(UNITY_WSA && ENABLE_DOTNET)
        public ConcreteIdBinderNonGeneric Bind(
            Action<ConventionSelectTypesBinder> generator)
        {
            var conventionBindInfo = new ConventionBindInfo();
            generator(new ConventionSelectTypesBinder(conventionBindInfo));

            var contractTypesList = conventionBindInfo.ResolveTypes();

            Assert.That(contractTypesList.All(x => !x.DerivesFrom<IPlaceholderFactory>()),
                "You should not use Container.Bind for factory classes.  Use Container.BindFactory instead.");

            var bindInfo = new BindInfo(contractTypesList);

            // This is nice because it allows us to do things like Bind(all interfaces).To<Foo>()
            // (though of course it would be more efficient to use BindInterfacesTo in this case)
            bindInfo.InvalidBindResponse = InvalidBindResponses.Skip;

            return new ConcreteIdBinderNonGeneric(bindInfo, StartBinding());
        }
#endif

        // This is equivalent to calling NonLazy() at the end of your bind statement
        // It's only in rare cases where you need to call this instead of NonLazy()
        public void BindRootResolve<TContract>()
        {
            BindRootResolveId<TContract>(null);
        }

        public void BindRootResolve(IEnumerable<Type> rootTypes)
        {
            BindRootResolveId(rootTypes, null);
        }

        public void BindRootResolveId<TContract>(object identifier)
        {
            BindRootResolveId(new Type[] { typeof(TContract) }, identifier);
        }

        public void BindRootResolveId(IEnumerable<Type> rootTypes, object identifier)
        {
            Bind<object>().WithId(DependencyRootIdentifier).To(rootTypes).FromResolve(identifier);
        }

        // Bind all the interfaces for the given type to the same thing.
        //
        // Example:
        //
        //    public class Foo : ITickable, IInitializable
        //    {
        //    }
        //
        //    Container.BindInterfacesTo<Foo>().AsSingle();
        //
        //  This line above is equivalent to the following:
        //
        //    Container.Bind<ITickable>().ToSingle<Foo>();
        //    Container.Bind<IInitializable>().ToSingle<Foo>();
        //
        // Note here that we do not bind Foo to itself.  For that, use BindInterfacesAndSelfTo
        public FromBinderNonGeneric BindInterfacesTo<T>()
        {
            return BindInterfacesTo(typeof(T));
        }

        public FromBinderNonGeneric BindInterfacesTo(Type type)
        {
            var bindInfo = new BindInfo(
                type.Interfaces().ToList(), "BindInterfacesTo({0})".Fmt(type));

            // Almost always, you don't want to use the default AsTransient so make them type it
            bindInfo.RequireExplicitScope = true;
            return BindInternal(bindInfo).To(type);
        }

        // Same as BindInterfaces except also binds to self
        public FromBinderNonGeneric BindInterfacesAndSelfTo<T>()
        {
            return BindInterfacesAndSelfTo(typeof(T));
        }

        public FromBinderNonGeneric BindInterfacesAndSelfTo(Type type)
        {
            var bindInfo = new BindInfo(
                type.Interfaces().Append(type).ToList(), "BindInterfacesAndSelfTo({0})".Fmt(type));

            // Almost always, you don't want to use the default AsTransient so make them type it
            bindInfo.RequireExplicitScope = true;
            return BindInternal(bindInfo).To(type);
        }

        //  This is simply a shortcut to using the FromInstance method.
        //
        //  Example:
        //      Container.BindInstance(new Foo());
        //
        //  This line above is equivalent to the following:
        //
        //      Container.Bind<Foo>().FromInstance(new Foo());
        //
        public IdScopeConditionCopyNonLazyBinder BindInstance<TContract>(TContract instance)
        {
            return BindInstance<TContract>(instance, false);
        }

        public IdScopeConditionCopyNonLazyBinder BindInstance<TContract>(TContract instance, bool allowNull)
        {
            if (!allowNull)
            {
                Assert.That(!ZenUtilInternal.IsNull(instance),
                    "Found null instance with type '{0}' in BindInstance method", typeof(TContract));
            }

            var bindInfo = new BindInfo(typeof(TContract));
            var binding = StartBinding();

            binding.SubFinalizer = new ScopableBindingFinalizer(
                bindInfo, SingletonTypes.FromInstance, instance,
                (container, type) => new InstanceProvider(type, instance, container));

            return new IdScopeConditionCopyNonLazyBinder(bindInfo);
        }

        // Unfortunately we can't support setting scope / condition / etc. here since all the
        // bindings are finalized one at a time
        public void BindInstances(params object[] instances)
        {
            foreach (var instance in instances)
            {
                Assert.That(!ZenUtilInternal.IsNull(instance),
                    "Found null instance provided to BindInstances method");

                Bind(instance.GetType()).FromInstance(instance);
            }
        }

        FactoryToChoiceIdBinder<TContract> BindFactoryInternal<TContract, TFactoryContract, TFactoryConcrete>()
            where TFactoryConcrete : TFactoryContract, IFactory
            where TFactoryContract : IFactory
        {
            var bindInfo = new BindInfo(typeof(TFactoryContract));
            var factoryBindInfo = new FactoryBindInfo(typeof(TFactoryConcrete));

            StartBinding().SubFinalizer = new PlaceholderFactoryBindingFinalizer<TContract>(
                bindInfo, factoryBindInfo);

            return new FactoryToChoiceIdBinder<TContract>(
                bindInfo, factoryBindInfo);
        }

        public FactoryToChoiceIdBinder<TContract> BindIFactory<TContract>()
        {
            return BindFactoryInternal<TContract, IFactory<TContract>, Factory<TContract>>();
        }

        public FactoryToChoiceIdBinder<TContract> BindFactory<TContract, TFactory>()
            where TFactory : Factory<TContract>
        {
            return BindFactoryInternal<TContract, TFactory, TFactory>();
        }

        MemoryPoolInitialSizeBinder<TContract> BindMemoryPoolInternal<TContract, TFactoryContract, TFactoryConcrete>()
            where TFactoryConcrete : TFactoryContract, IMemoryPool
            where TFactoryContract : IMemoryPool
        {
            var bindInfo = new BindInfo(typeof(TFactoryContract));

            // This interface is used in the optional class PoolCleanupChecker
            // And also allow people to manually call DespawnAll() for all IMemoryPool
            // if they want
            bindInfo.ContractTypes.Add(typeof(IMemoryPool));

            var factoryBindInfo = new FactoryBindInfo(typeof(TFactoryConcrete));
            var poolBindInfo = new MemoryPoolBindInfo();

            StartBinding().SubFinalizer = new MemoryPoolBindingFinalizer<TContract>(
                bindInfo, factoryBindInfo, poolBindInfo);

            return new MemoryPoolInitialSizeBinder<TContract>(
                bindInfo, factoryBindInfo, poolBindInfo);
        }

        public MemoryPoolInitialSizeBinder<TContract> BindMemoryPool<TContract, TFactory>()
            where TFactory : IMemoryPool
        {
            return BindMemoryPoolInternal<TContract, TFactory, TFactory>();
        }

        FactoryToChoiceIdBinder<TParam1, TContract> BindFactoryInternal<TParam1, TContract, TFactoryContract, TFactoryConcrete>()
            where TFactoryConcrete : TFactoryContract, IFactory
            where TFactoryContract : IFactory
        {
            var bindInfo = new BindInfo(typeof(TFactoryContract));
            var factoryBindInfo = new FactoryBindInfo(typeof(TFactoryConcrete));

            StartBinding().SubFinalizer = new PlaceholderFactoryBindingFinalizer<TContract>(
                bindInfo, factoryBindInfo);

            return new FactoryToChoiceIdBinder<TParam1, TContract>(
                bindInfo, factoryBindInfo);
        }

        public FactoryToChoiceIdBinder<TParam1, TContract> BindIFactory<TParam1, TContract>()
        {
            return BindFactoryInternal<
                TParam1, TContract, IFactory<TParam1, TContract>, Factory<TParam1, TContract>>();
        }

        public FactoryToChoiceIdBinder<TParam1, TContract> BindFactory<TParam1, TContract, TFactory>()
            where TFactory : Factory<TParam1, TContract>
        {
            return BindFactoryInternal<
                TParam1, TContract, TFactory, TFactory>();
        }

        FactoryToChoiceIdBinder<TParam1, TParam2, TContract> BindFactoryInternal<TParam1, TParam2, TContract, TFactoryContract, TFactoryConcrete>()
            where TFactoryConcrete : TFactoryContract, IFactory
            where TFactoryContract : IFactory
        {
            var bindInfo = new BindInfo(typeof(TFactoryContract));
            var factoryBindInfo = new FactoryBindInfo(typeof(TFactoryConcrete));

            StartBinding().SubFinalizer = new PlaceholderFactoryBindingFinalizer<TContract>(
                bindInfo, factoryBindInfo);

            return new FactoryToChoiceIdBinder<TParam1, TParam2, TContract>(
                bindInfo, factoryBindInfo);
        }

        public FactoryToChoiceIdBinder<TParam1, TParam2, TContract> BindIFactory<TParam1, TParam2, TContract>()
        {
            return BindFactoryInternal<
                TParam1, TParam2, TContract, IFactory<TParam1, TParam2, TContract>, Factory<TParam1, TParam2, TContract>>();
        }

        public FactoryToChoiceIdBinder<TParam1, TParam2, TContract> BindFactory<TParam1, TParam2, TContract, TFactory>()
            where TFactory : Factory<TParam1, TParam2, TContract>
        {
            return BindFactoryInternal<
                TParam1, TParam2, TContract, TFactory, TFactory>();
        }

        FactoryToChoiceIdBinder<TParam1, TParam2, TParam3, TContract> BindFactoryInternal<TParam1, TParam2, TParam3, TContract, TFactoryContract, TFactoryConcrete>()
            where TFactoryConcrete : TFactoryContract, IFactory
            where TFactoryContract : IFactory
        {
            var bindInfo = new BindInfo(typeof(TFactoryContract));
            var factoryBindInfo = new FactoryBindInfo(typeof(TFactoryConcrete));

            StartBinding().SubFinalizer = new PlaceholderFactoryBindingFinalizer<TContract>(
                bindInfo, factoryBindInfo);

            return new FactoryToChoiceIdBinder<TParam1, TParam2, TParam3, TContract>(
                bindInfo, factoryBindInfo);
        }

        public FactoryToChoiceIdBinder<TParam1, TParam2, TParam3, TContract> BindIFactory<TParam1, TParam2, TParam3, TContract>()
        {
            return BindFactoryInternal<
                TParam1, TParam2, TParam3, TContract, IFactory<TParam1, TParam2, TParam3, TContract>, Factory<TParam1, TParam2, TParam3, TContract>>();
        }

        public FactoryToChoiceIdBinder<TParam1, TParam2, TParam3, TContract> BindFactory<TParam1, TParam2, TParam3, TContract, TFactory>()
            where TFactory : Factory<TParam1, TParam2, TParam3, TContract>
        {
            return BindFactoryInternal<
                TParam1, TParam2, TParam3, TContract, TFactory, TFactory>();
        }

        FactoryToChoiceIdBinder<TParam1, TParam2, TParam3, TParam4, TContract> BindFactoryInternal<TParam1, TParam2, TParam3, TParam4, TContract, TFactoryContract, TFactoryConcrete>()
            where TFactoryConcrete : TFactoryContract, IFactory
            where TFactoryContract : IFactory
        {
            var bindInfo = new BindInfo(typeof(TFactoryContract));
            var factoryBindInfo = new FactoryBindInfo(typeof(TFactoryConcrete));

            StartBinding().SubFinalizer = new PlaceholderFactoryBindingFinalizer<TContract>(
                bindInfo, factoryBindInfo);

            return new FactoryToChoiceIdBinder<TParam1, TParam2, TParam3, TParam4, TContract>(
                bindInfo, factoryBindInfo);
        }

        public FactoryToChoiceIdBinder<TParam1, TParam2, TParam3, TParam4, TContract> BindIFactory<TParam1, TParam2, TParam3, TParam4, TContract>()
        {
            return BindFactoryInternal<
                TParam1, TParam2, TParam3, TParam4, TContract, IFactory<TParam1, TParam2, TParam3, TParam4, TContract>, Factory<TParam1, TParam2, TParam3, TParam4, TContract>>();
        }

        public FactoryToChoiceIdBinder<TParam1, TParam2, TParam3, TParam4, TContract> BindFactory<TParam1, TParam2, TParam3, TParam4, TContract, TFactory>()
            where TFactory : Factory<TParam1, TParam2, TParam3, TParam4, TContract>
        {
            return BindFactoryInternal<
                TParam1, TParam2, TParam3, TParam4, TContract, TFactory, TFactory>();
        }

        FactoryToChoiceIdBinder<TParam1, TParam2, TParam3, TParam4, TParam5, TContract> BindFactoryInternal<TParam1, TParam2, TParam3, TParam4, TParam5, TContract, TFactoryContract, TFactoryConcrete>()
            where TFactoryConcrete : TFactoryContract, IFactory
            where TFactoryContract : IFactory
        {
            var bindInfo = new BindInfo(typeof(TFactoryContract));
            var factoryBindInfo = new FactoryBindInfo(typeof(TFactoryConcrete));

            StartBinding().SubFinalizer = new PlaceholderFactoryBindingFinalizer<TContract>(
                bindInfo, factoryBindInfo);

            return new FactoryToChoiceIdBinder<TParam1, TParam2, TParam3, TParam4, TParam5, TContract>(
                bindInfo, factoryBindInfo);
        }

        public FactoryToChoiceIdBinder<TParam1, TParam2, TParam3, TParam4, TParam5, TContract> BindIFactory<TParam1, TParam2, TParam3, TParam4, TParam5, TContract>()
        {
            return BindFactoryInternal<
                TParam1, TParam2, TParam3, TParam4, TParam5, TContract, IFactory<TParam1, TParam2, TParam3, TParam4, TParam5, TContract>, Factory<TParam1, TParam2, TParam3, TParam4, TParam5, TContract>>();
        }

        public FactoryToChoiceIdBinder<TParam1, TParam2, TParam3, TParam4, TParam5, TContract> BindFactory<TParam1, TParam2, TParam3, TParam4, TParam5, TContract, TFactory>()
            where TFactory : Factory<TParam1, TParam2, TParam3, TParam4, TParam5, TContract>
        {
            return BindFactoryInternal<
                TParam1, TParam2, TParam3, TParam4, TParam5, TContract, TFactory, TFactory>();
        }

        public T InstantiateExplicit<T>(List<TypeValuePair> extraArgs)
        {
            return (T)InstantiateExplicit(typeof(T), extraArgs);
        }

        public object InstantiateExplicit(Type concreteType, List<TypeValuePair> extraArgs)
        {
            bool autoInject = true;

            return InstantiateExplicit(
                concreteType,
                autoInject,
                new InjectArgs()
                {
                    ExtraArgs = extraArgs,
                    Context = new InjectContext(this, concreteType, null),
                    ConcreteIdentifier = null,
                });
        }

        public object InstantiateExplicit(Type concreteType, bool autoInject, InjectArgs args)
        {
#if UNITY_EDITOR
            using (ProfileBlock.Start("Zenject.Instantiate({0})", concreteType))
#endif
            {
                return InstantiateInternal(concreteType, autoInject, args);
            }
        }

#if !NOT_UNITY3D
        public Component InstantiateComponentExplicit(
            Type componentType, GameObject gameObject, List<TypeValuePair> extraArgs)
        {
            Assert.That(componentType.DerivesFrom<Component>());

            FlushBindings();

            var monoBehaviour = (Component)gameObject.AddComponent(componentType);
            InjectExplicit(monoBehaviour, extraArgs);
            return monoBehaviour;
        }

        public object InstantiateScriptableObjectResourceExplicit(
            Type scriptableObjectType, string resourcePath, List<TypeValuePair> extraArgs)
        {
            var objects = Resources.LoadAll(resourcePath, scriptableObjectType);

            Assert.That(!objects.IsEmpty(),
                "Could not find resource at path '{0}' with type '{1}'", resourcePath, scriptableObjectType);

            Assert.That(objects.Length == 1,
                "Found multiple scriptable objects at path '{0}' when only 1 was expected with type '{1}'", resourcePath, scriptableObjectType);

            var newObj = ScriptableObject.Instantiate(objects.Single());

            InjectExplicit(newObj, extraArgs);

            return newObj;
        }

        // Same as InstantiatePrefabResourceForComponent except allows null values
        // to be included in the argument list.  Also see InjectUtil.CreateArgList
        public object InstantiatePrefabResourceForComponentExplicit(
            Type componentType, string resourcePath, List<TypeValuePair> extraArgs,
            GameObjectCreationParameters creationInfo)
        {
            return InstantiatePrefabResourceForComponentExplicit(
                componentType, resourcePath,
                new InjectArgs()
                {
                    ExtraArgs = extraArgs,
                    Context = new InjectContext(this, componentType, null),
                }, creationInfo);
        }

        public object InstantiatePrefabResourceForComponentExplicit(
            Type componentType, string resourcePath, InjectArgs args,
            GameObjectCreationParameters creationInfo)
        {
            var prefab = (GameObject)Resources.Load(resourcePath);
            Assert.IsNotNull(prefab,
                "Could not find prefab at resource location '{0}'".Fmt(resourcePath));
            return InstantiatePrefabForComponentExplicit(
                componentType, prefab, args, creationInfo);
        }

        public object InstantiatePrefabForComponentExplicit(
            Type componentType, UnityEngine.Object prefab,
            List<TypeValuePair> extraArgs)
        {
            return InstantiatePrefabForComponentExplicit(
                componentType, prefab, extraArgs, GameObjectCreationParameters.Default);
        }

        public object InstantiatePrefabForComponentExplicit(
            Type componentType, UnityEngine.Object prefab,
            List<TypeValuePair> extraArgs, GameObjectCreationParameters gameObjectBindInfo)
        {
            return InstantiatePrefabForComponentExplicit(
                componentType, prefab,
                new InjectArgs()
                {
                    ExtraArgs = extraArgs,
                    Context = new InjectContext(this, componentType, null),
                }, gameObjectBindInfo);
        }

        // Same as InstantiatePrefabForComponent except allows null values
        // to be included in the argument list.  Also see InjectUtil.CreateArgList
        public object InstantiatePrefabForComponentExplicit(
            Type componentType, UnityEngine.Object prefab,
            InjectArgs args, GameObjectCreationParameters gameObjectBindInfo)
        {
            Assert.That(!AssertOnNewGameObjects,
                "Given DiContainer does not support creating new game objects");

            FlushBindings();

            Assert.That(prefab != null, "Null prefab found when instantiating game object");

            Assert.That(componentType.IsInterface() || componentType.DerivesFrom<Component>(),
                "Expected type '{0}' to derive from UnityEngine.Component", componentType);

            GameObject prefabAsGameObject = GetPrefabAsGameObject(prefab);

            var gameObj = (GameObject)GameObject.Instantiate(
                prefabAsGameObject, GetTransformGroup(gameObjectBindInfo));

            return InjectGameObjectForComponentExplicit(
                gameObj, componentType, args);
        }
#endif

        ////////////// Types ////////////////

        class ProviderPair
        {
            public ProviderPair(
                ProviderInfo providerInfo,
                DiContainer container)
            {
                ProviderInfo = providerInfo;
                Container = container;
            }

            public ProviderInfo ProviderInfo
            {
                get;
                private set;
            }

            public DiContainer Container
            {
                get;
                private set;
            }
        }

        public enum ProviderLookupResult
        {
            Success,
            Multiple,
            None
        }

        struct LookupId
        {
            public readonly IProvider Provider;
            public readonly BindingId BindingId;

            public LookupId(
                IProvider provider, BindingId bindingId)
            {
                Provider = provider;
                BindingId = bindingId;
            }
        }

        public class ProviderInfo
        {
            public ProviderInfo(IProvider provider, BindingCondition condition)
            {
                Provider = provider;
                Condition = condition;
            }

            public IProvider Provider
            {
                get;
                private set;
            }

            public BindingCondition Condition
            {
                get;
                private set;
            }
        }
    }
}<|MERGE_RESOLUTION|>--- conflicted
+++ resolved
@@ -1042,72 +1042,6 @@
             return gameObj;
         }
 
-<<<<<<< HEAD
-        public T InstantiatePrefabForComponentExplicit<T>(
-            UnityEngine.Object prefab, List<TypeValuePair> extraArgs)
-        {
-            return (T)InstantiatePrefabForComponentExplicit(
-                typeof(T), prefab, extraArgs);
-        }
-
-        // Note: Any arguments that are used will be removed from extraArgs
-        public object InstantiatePrefabForComponentExplicit(
-            Type componentType, UnityEngine.Object prefab, List<TypeValuePair> extraArgs)
-        {
-            return InstantiatePrefabForComponentExplicit(
-                componentType, prefab, extraArgs, null);
-        }
-
-        public object InstantiatePrefabForComponentExplicit(
-            Type componentType, UnityEngine.Object prefab, List<TypeValuePair> extraArgs,
-            string groupName)
-        {
-            return InstantiatePrefabForComponentExplicit(
-                componentType, prefab, groupName,
-                new InjectArgs()
-                {
-                    ExtraArgs = extraArgs,
-                    Context = new InjectContext(this, componentType, null),
-                    ConcreteIdentifier = null,
-                    UseAllArgs = true,
-                });
-        }
-
-        // Note: Any arguments that are used will be removed from extraArgs
-        public object InstantiatePrefabForComponentExplicit(
-            Type componentType, UnityEngine.Object prefab, string groupName, InjectArgs args)
-        {
-            return InstantiatePrefabForComponentExplicit(
-                componentType, prefab, new GameObjectCreationParameters() { GroupName = groupName }, args);
-        }
-
-        // Note: Any arguments that are used will be removed from extraArgs
-        public object InstantiatePrefabForComponentExplicit(
-            Type componentType, UnityEngine.Object prefab,
-            GameObjectCreationParameters gameObjectBindInfo, InjectArgs args)
-        {
-            Assert.That(!AssertOnNewGameObjects,
-                "Given DiContainer does not support creating new game objects");
-
-            FlushBindings();
-
-            Assert.That(prefab != null, "Null prefab found when instantiating game object");
-
-            Assert.That(componentType.IsInterface() || componentType.DerivesFrom<Component>(),
-                "Expected type '{0}' to derive from UnityEngine.Component", componentType.Name());
-
-            GameObject prefabAsGameObject = GetPrefabAsGameObject(prefab);
-
-            var gameObj = (GameObject)GameObject.Instantiate(prefabAsGameObject);
-
-            gameObj.transform.SetParent(GetTransformGroup(gameObjectBindInfo), false);
-
-            return InjectGameObjectForComponentExplicit(
-                gameObj, componentType, args);
-        }
-
-=======
->>>>>>> e8ad8e5c
         Transform GetTransformGroup(GameObjectCreationParameters gameObjectBindInfo)
         {
             Assert.That(!AssertOnNewGameObjects,
