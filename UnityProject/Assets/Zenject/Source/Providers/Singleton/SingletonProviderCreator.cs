using System;
<<<<<<< HEAD
=======
using System.Collections.Generic;
>>>>>>> 4d4c0f9c

#if !NOT_UNITY3D
using UnityEngine;
#endif

namespace Zenject
{
    public class SingletonProviderCreator
    {
        readonly StandardSingletonProviderCreator _standardProviderCreator;
        readonly SubContainerSingletonProviderCreatorByMethod _subContainerMethodProviderCreator;
        readonly SubContainerSingletonProviderCreatorByInstaller _subContainerInstallerProviderCreator;

#if !NOT_UNITY3D
        readonly SubContainerSingletonProviderCreatorByPrefab _subContainerPrefabProviderCreator;
        readonly SubContainerSingletonProviderCreatorByPrefabResource _subContainerPrefabResourceProviderCreator;

        readonly PrefabSingletonProviderCreator _prefabProviderCreator;
        readonly PrefabResourceSingletonProviderCreator _prefabResourceProviderCreator;
#endif
        public SingletonProviderCreator(
            DiContainer container, SingletonMarkRegistry markRegistry)
        {
            _standardProviderCreator = new StandardSingletonProviderCreator(container, markRegistry);

            _subContainerMethodProviderCreator = new SubContainerSingletonProviderCreatorByMethod(container, markRegistry);
            _subContainerInstallerProviderCreator = new SubContainerSingletonProviderCreatorByInstaller(container, markRegistry);

#if !NOT_UNITY3D
            _subContainerPrefabProviderCreator = new SubContainerSingletonProviderCreatorByPrefab(container, markRegistry);
            _subContainerPrefabResourceProviderCreator = new SubContainerSingletonProviderCreatorByPrefabResource(container, markRegistry);

            _prefabProviderCreator = new PrefabSingletonProviderCreator(container, markRegistry);
            _prefabResourceProviderCreator = new PrefabResourceSingletonProviderCreator(container, markRegistry);
#endif
        }

        public IProvider CreateProviderStandard(
            StandardSingletonDeclaration dec, Func<DiContainer, Type, IProvider> providerCreator)
        {
            return _standardProviderCreator.GetOrCreateProvider(dec, providerCreator);
        }

        public IProvider CreateProviderForSubContainerMethod(
            Type resultType, string concreteIdentifier,
            Action<DiContainer> installMethod, object identifier)
        {
            return _subContainerMethodProviderCreator.CreateProvider(
                resultType, concreteIdentifier, installMethod, identifier);
        }

        public IProvider CreateProviderForSubContainerInstaller(
            Type resultType, string concreteIdentifier,
            Type installerType, object identifier)
        {
            return _subContainerInstallerProviderCreator.CreateProvider(
                resultType, concreteIdentifier, installerType, identifier);
        }

#if !NOT_UNITY3D
        public IProvider CreateProviderForPrefab(
            GameObject prefab, Type resultType, string gameObjectName, string gameObjectGroupName,
            List<TypeValuePair> extraArguments, string concreteIdentifier)
        {
            return _prefabProviderCreator.CreateProvider(
                prefab, resultType, gameObjectName, gameObjectGroupName,
                extraArguments, concreteIdentifier);
        }

        public IProvider CreateProviderForPrefabResource(
            string resourcePath, Type resultType, string gameObjectName, string gameObjectGroupName,
            List<TypeValuePair> extraArguments, string concreteIdentifier)
        {
            return _prefabResourceProviderCreator.CreateProvider(
                resourcePath, resultType, gameObjectName, gameObjectGroupName,
                extraArguments, concreteIdentifier);
        }

        public IProvider CreateProviderForSubContainerPrefab(
            Type resultType, string concreteIdentifier, string gameObjectName, string gameObjectGroupName,
            GameObject prefab, object identifier)
        {
            return _subContainerPrefabProviderCreator.CreateProvider(
                resultType, concreteIdentifier, prefab, identifier, gameObjectName, gameObjectGroupName);
        }

        public IProvider CreateProviderForSubContainerPrefabResource(
            Type resultType, string concreteIdentifier, string gameObjectName, string gameObjectGroupName,
            string resourcePath, object identifier)
        {
            return _subContainerPrefabResourceProviderCreator.CreateProvider(
                resultType, concreteIdentifier, resourcePath, identifier, gameObjectName, gameObjectGroupName);
        }
#endif
    }
}<|MERGE_RESOLUTION|>--- conflicted
+++ resolved
@@ -1,8 +1,5 @@
 using System;
-<<<<<<< HEAD
-=======
 using System.Collections.Generic;
->>>>>>> 4d4c0f9c
 
 #if !NOT_UNITY3D
 using UnityEngine;
